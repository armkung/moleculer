/*eslint-disable no-console */
"use strict";

const chalk = require("chalk");
chalk.enabled = false;

const H = require("../../src/health");
H.getHealthStatus = jest.fn();

const { protectReject } = require("./utils");
const fs = require("fs");
const utils = require("../../src/utils");
const path = require("path");
const Promise = require("bluebird");
const lolex = require("lolex");
const ServiceBroker = require("../../src/service-broker");
const Service = require("../../src/service");
const Registry = require("../../src/registry");
const Context = require("../../src/context");
const Transit = require("../../src/transit");
const Cachers = require("../../src/cachers");
const Serializers = require("../../src/serializers");
const Transporters = require("../../src/transporters");
const Strategies = require("../../src/strategies");
const MiddlewareHandler = require("../../src/middleware");
const { MoleculerError, ServiceNotFoundError, ServiceNotAvailableError } = require("../../src/errors");

jest.mock("../../src/utils", () => ({
	getNodeID() { return "node-1234"; },
	generateToken() { return "1"; },
	getIpList() { return []; },
	safetyObject(obj) { return obj; },
	isPromise(p) {return p.then != null; }
}));

describe("Test ServiceBroker constructor", () => {

	it("should set default options", () => {
		console.info = jest.fn();

		let broker = new ServiceBroker();
		expect(broker).toBeDefined();
		expect(broker.options).toEqual(ServiceBroker.defaultOptions);

		expect(broker.Promise).toBe(Promise);

		expect(broker.ServiceFactory).toBe(Service);
		expect(broker.ContextFactory).toBe(Context);

		expect(broker.namespace).toBe("");
		expect(broker.nodeID).toBe("node-1234");

		expect(broker.logger).toBeDefined();

		expect(broker.localBus).toBeDefined();

		expect(broker.services).toBeInstanceOf(Array);
		expect(broker.registry).toBeInstanceOf(Registry);

		expect(broker.middlewares).toBeInstanceOf(MiddlewareHandler);

		expect(broker.cacher).toBeNull();
		expect(broker.serializer).toBeInstanceOf(Serializers.JSON);
		expect(broker.validator).toBeDefined();
		expect(broker.transit).toBeUndefined();

		expect(broker.getLocalService("$node")).toBeDefined();

		expect(ServiceBroker.defaultOptions).toBeDefined();
		expect(ServiceBroker.MOLECULER_VERSION).toBeDefined();
		expect(broker.MOLECULER_VERSION).toBeDefined();

		expect(broker.call).not.toBe(broker.callWithoutBalancer);
	});

	it("should merge options", () => {

		let broker = new ServiceBroker( {
			namespace: "test",
			nodeID: "server-12",
			transporter: null,
			heartbeatTimeout: 20,
			metrics: true,
			metricsRate: 0.5,
			logLevel: "debug",
			logFormatter: "simple",
			retryPolicy: {
				enabled: true,
				retries: 3,
			},
			requestTimeout: 5000,
			maxCallLevel: 10,

			tracking: {
				enabled: true,
			},

			disableBalancer: true,
			registry: {
				strategy: Strategies.Random,
				preferLocal: false,
			},
			circuitBreaker: {
				enabled: true,
				threshold: 0.3,
				minRequestCount: 10
			},
			bulkhead: {
				enabled: true,
				concurrency: 2,
			},
			validation: false,
			internalServices: false,
			hotReload: true });

		expect(broker).toBeDefined();
		expect(broker.options).toEqual({
			namespace: "test",
			nodeID: "server-12",
			logger: null,
			logLevel: "debug",
			logFormatter: "simple",
			logObjectPrinter: null,
			cacher: null,
			serializer: null,
			transporter: null,
			metrics: true,
			metricsRate: 0.5,
			heartbeatTimeout : 20,
			heartbeatInterval: 5,
			tracking: {
				enabled: true,
				shutdownTimeout: 5000,
			},

			disableBalancer: true,
			registry: {
				strategy: Strategies.Random,
				preferLocal: false
			},

			circuitBreaker: {
				enabled: true,
				threshold: 0.3,
				windowTime: 60,
				minRequestCount: 10,
				halfOpenTime: 10 * 1000,
				check: jasmine.any(Function)
			},

			bulkhead: {
				enabled: true,
				concurrency: 2,
				maxQueueSize: 100,
			},

			transit: {
<<<<<<< HEAD
				maxQueueSize: 50 * 1000,
				packetLogFilter: []
=======
				disableReconnect: false,
				maxQueueSize: 50 * 1000
>>>>>>> ac21b38d
			},

			retryPolicy: {
				enabled: true,
				retries: 3,
				delay: 100,
				maxDelay: 1000,
				factor: 2,
				check: jasmine.any(Function)
			},
			requestTimeout: 5000,
			maxCallLevel: 10,
			validation: false,
			validator: null,
			internalServices: false,
			internalMiddlewares: true,
			hotReload: true,
			middlewares: null,
			replCommands: null
		});

		expect(broker.services).toBeInstanceOf(Array);
		expect(broker.registry).toBeInstanceOf(Registry);
		expect(broker.transit).toBeUndefined();
		expect(broker.validator).toBeUndefined();
		expect(broker.serializer).toBeInstanceOf(Serializers.JSON);
		expect(broker.namespace).toBe("test");
		expect(broker.nodeID).toBe("server-12");
		expect(broker.call).toBe(broker.callWithoutBalancer);

		expect(broker.getLocalService("$node")).not.toBeDefined();
	});

	it("should create transit if transporter into options", () => {
		let broker = new ServiceBroker( {
			logger: false,
			transporter: "Fake"
		});

		expect(broker).toBeDefined();
		expect(broker.transit).toBeInstanceOf(Transit);
		expect(broker.nodeID).toBe("node-1234");
	});

	it("should create cacher and call init", () => {
		let cacher = new Cachers.Memory();
		cacher.init = jest.fn();
		let broker = new ServiceBroker( {
			logger: false,
			cacher
		});

		expect(broker).toBeDefined();
		expect(broker.cacher).toBe(cacher);
		expect(cacher.init).toHaveBeenCalledTimes(1);
		expect(cacher.init).toHaveBeenCalledWith(broker);
	});

	it("should set serializer and call init", () => {
		let serializer = new Serializers.JSON();
		serializer.init = jest.fn();
		let broker = new ServiceBroker( {
			logger: false,
			serializer
		});

		expect(broker).toBeDefined();
		expect(broker.serializer).toBe(serializer);
		expect(serializer.init).toHaveBeenCalledTimes(1);
		expect(serializer.init).toHaveBeenCalledWith(broker);
	});

	it("should set validator", () => {
		let broker = new ServiceBroker({ logger: false });
		expect(broker.validator).toBeDefined();
	});

	it("should not set validator", () => {
		let broker = new ServiceBroker({ validation: false });
		expect(broker.validator).toBeUndefined();
	});

	it("should disable balancer if transporter has no built-in balancer", () => {
		let broker = new ServiceBroker( {
			logger: false,
			transporter: "Fake",
			disableBalancer: true
		});

		expect(broker.options.disableBalancer).toBe(true);
	});

	it("should not disable balancer if transporter has no built-in balancer", () => {
		let tx = new Transporters.Fake();
		tx.hasBuiltInBalancer = false;

		let broker = new ServiceBroker( {
			logger: false,
			transporter: tx,
			disableBalancer: true
		});

		expect(broker.options.disableBalancer).toBe(false);
	});

	it("should load internal middlewares", () => {
		let broker = new ServiceBroker( {
			logger: false
		});

		expect(broker.middlewares.count()).toBe(10);
	});

	it("should not load internal middlewares", () => {
		let broker = new ServiceBroker( {
			logger: false,
			internalMiddlewares: false
		});

		expect(broker.middlewares.count()).toBe(0);
	});

	it("should load middlewares", () => {
		let mw1 = jest.fn(handler => handler);
		let mw2 = jest.fn(handler => handler);
		let broker = new ServiceBroker( {
			logger: false,
			internalMiddlewares: false,
			middlewares: [mw1, mw2]
		});

		expect(broker.middlewares.count()).toBe(2);
		expect(mw1).toHaveBeenCalledTimes(6);
		expect(mw2).toHaveBeenCalledTimes(6);
	});

	it("should call lifecycle handlers", () => {
		let created = jest.fn();
		let started = jest.fn();
		let stopped = jest.fn();

		let broker = new ServiceBroker( {
			logger: false,
			created,
			started,
			stopped
		});

		expect(created).toHaveBeenCalledTimes(1);
		expect(created).toHaveBeenCalledWith(broker);
		expect(started).toHaveBeenCalledTimes(0);
		expect(stopped).toHaveBeenCalledTimes(0);

		return broker.start().then(() => {
			expect(created).toHaveBeenCalledTimes(1);
			expect(started).toHaveBeenCalledTimes(1);
			expect(started).toHaveBeenCalledWith(broker);
			expect(stopped).toHaveBeenCalledTimes(0);

			return broker.stop().then(() => {
				expect(created).toHaveBeenCalledTimes(1);
				expect(started).toHaveBeenCalledTimes(1);
				expect(stopped).toHaveBeenCalledTimes(1);
				expect(stopped).toHaveBeenCalledWith(broker);
			});
		});
	});

	it("should not register internal middlewares", () => {
		let broker = new ServiceBroker( {
			logger: false,
			internalMiddlewares: false
		});

		expect(broker.middlewares.count()).toBe(0);
	});

	it("should register user middlewares", () => {
		let broker = new ServiceBroker( {
			logger: false,
			internalMiddlewares: false,
			middlewares: [
				{},
				{}
			]
		});

		expect(broker.middlewares.count()).toBe(2);
	});

	it("should register internal middlewares", () => {
		let broker = new ServiceBroker( {
			logger: false,
			cacher: "memory",
			requestTimeout: 5000,
			trackContext: true,
			circuitBreaker: {
				enabled: true
			},
			retryPolicy: {
				enabled: true,
			}
		});

		expect(broker.middlewares.count()).toBe(11);
	});
});

describe("Test broker.start", () => {

	describe("if started success", () => {
		let schema = {
			name: "test",
			started: jest.fn()
		};

		let broker = new ServiceBroker({
			logger: false,
			transporter: "fake"
		});

		broker.createService(schema);

		broker.transit.connect = jest.fn(() => Promise.resolve());
		broker.transit.ready = jest.fn(() => Promise.resolve());
		broker.localBus.emit = jest.fn();

		beforeAll(() => broker.start());

		it("should call started of services", () => {
			expect(schema.started).toHaveBeenCalledTimes(1);
			expect(broker.transit.connect).toHaveBeenCalledTimes(1);
			expect(broker.started).toBe(true);
			expect(broker.localBus.emit).toHaveBeenCalledTimes(3);
			expect(broker.localBus.emit).toHaveBeenCalledWith("$broker.started");
			expect(broker.transit.ready).toHaveBeenCalledTimes(1);
		});
	});

	describe("if started return with Promise", () => {
		let schema = {
			name: "test",
			started: jest.fn(() => Promise.resolve())
		};

		let broker = new ServiceBroker({
			logger: false,
			transporter: "Fake"
		});

		broker.createService(schema);

		broker.transit.connect = jest.fn(() => Promise.resolve());
		broker.transit.ready = jest.fn(() => Promise.resolve());
		broker.localBus.emit = jest.fn();

		beforeAll(() => broker.start());

		it("should call started of services", () => {
			expect(schema.started).toHaveBeenCalledTimes(1);
			expect(broker.transit.connect).toHaveBeenCalledTimes(1);
			expect(broker.started).toBe(true);
			expect(broker.localBus.emit).toHaveBeenCalledTimes(3);
			expect(broker.localBus.emit).toHaveBeenCalledWith("$broker.started");
			expect(broker.transit.ready).toHaveBeenCalledTimes(1);
		});
	});

	describe("if started throw error", () => {
		let schema = {
			name: "test",
			started: jest.fn(() => Promise.reject("Can't start!"))
		};

		let broker = new ServiceBroker({
			logger: false,
			transporter: "Fake",
			internalServices: false
		});

		broker.createService(schema);

		broker.transit.connect = jest.fn(() => Promise.resolve());
		broker.transit.ready = jest.fn(() => Promise.resolve());
		broker.localBus.emit = jest.fn();

		it("should reject", () => {
			return expect(broker.start()).rejects.toBeDefined();
		});

		it("should call started of services", () => {
			expect(broker.transit.connect).toHaveBeenCalledTimes(1);
			expect(schema.started).toHaveBeenCalledTimes(1);
			expect(broker.started).toBe(false);
			expect(broker.localBus.emit).toHaveBeenCalledTimes(0);
			expect(broker.transit.ready).toHaveBeenCalledTimes(0);
		});
	});

});

describe("Test broker.stop", () => {

	describe("if stopped success", () => {
		let broker;

		let schema = {
			name: "test",
			stopped: jest.fn()
		};

		beforeAll(() => {
			broker = new ServiceBroker({
				logger: false,
				transporter: "Fake"
			});

			broker.createService(schema);

			broker.transit.connect = jest.fn(() => Promise.resolve());
			broker.transit.disconnect = jest.fn(() => Promise.resolve());
			broker.localBus.emit = jest.fn();

			broker.cacher = {
				close: jest.fn(() => Promise.resolve())
			};

			return broker.start();
		});

		it("should call stopped of services", () => {
			broker.localBus.emit.mockClear();
			return broker.stop().then(() => {
				expect(schema.stopped).toHaveBeenCalledTimes(1);
				expect(broker.transit.disconnect).toHaveBeenCalledTimes(1);
				expect(broker.cacher.close).toHaveBeenCalledTimes(1);

				expect(broker.started).toBe(false);
				expect(broker.localBus.emit).toHaveBeenCalledTimes(1);
				expect(broker.localBus.emit).toHaveBeenCalledWith("$broker.stopped");
			});
		});

	});

	describe("if stopped return with Promise", () => {

		let broker;
		let schema = {
			name: "test",
			stopped: jest.fn(() => Promise.resolve())
		};

		broker = new ServiceBroker({
			logger: false,
			metrics: true,
			transporter: "Fake"
		});

		broker.createService(schema);

		broker.transit.connect = jest.fn(() => Promise.resolve());
		broker.transit.disconnect = jest.fn(() => Promise.resolve());
		broker.localBus.emit = jest.fn();

		broker.cacher = {
			close: jest.fn(() => Promise.resolve())
		};

		beforeAll(() => broker.start());

		it("should call stopped of services", () => {
			broker.localBus.emit.mockClear();
			return broker.stop().then(() => {
				expect(schema.stopped).toHaveBeenCalledTimes(1);
				expect(broker.transit.disconnect).toHaveBeenCalledTimes(1);
				expect(broker.cacher.close).toHaveBeenCalledTimes(1);

				expect(broker.started).toBe(false);
				expect(broker.localBus.emit).toHaveBeenCalledTimes(1);
				expect(broker.localBus.emit).toHaveBeenCalledWith("$broker.stopped");
			});
		});
	});

	describe("if stopped throw error", () => {

		let broker;
		let schema = {
			name: "test",
			stopped: jest.fn(() => Promise.reject("Can't stop!"))
		};

		broker = new ServiceBroker({
			logger: false,
			metrics: true,
			transporter: "Fake"
		});

		broker.createService(schema);

		broker.transit.connect = jest.fn(() => Promise.resolve());
		broker.transit.disconnect = jest.fn(() => Promise.resolve());
		broker.localBus.emit = jest.fn();

		broker.cacher = {
			close: jest.fn(() => Promise.resolve())
		};

		beforeAll(() => broker.start());

		it("should call stopped of services", () => {
			broker.localBus.emit.mockClear();
			return broker.stop().then(() => {
				expect(schema.stopped).toHaveBeenCalledTimes(1);
				expect(broker.transit.disconnect).toHaveBeenCalledTimes(1);
				expect(broker.cacher.close).toHaveBeenCalledTimes(1);

				expect(broker.started).toBe(false);
				expect(broker.localBus.emit).toHaveBeenCalledTimes(1);
				expect(broker.localBus.emit).toHaveBeenCalledWith("$broker.stopped");
			});
		});
	});

});

describe("Test broker.repl", () => {

	jest.mock("moleculer-repl");
	let repl = require("moleculer-repl");
	repl.mockImplementation(() => jest.fn());

	it("should switch to repl mode", () => {
		let broker = new ServiceBroker({ logger: false });
		broker.repl();

		expect(repl).toHaveBeenCalledTimes(1);
		expect(repl).toHaveBeenCalledWith(broker, null);
	});

	it("should switch to repl mode with custom commands", () => {
		repl.mockClear();
		let broker = new ServiceBroker({
			logger: false,
			replCommands: []
		});
		broker.repl();

		expect(repl).toHaveBeenCalledTimes(1);
		expect(repl).toHaveBeenCalledWith(broker, broker.options.replCommands);
	});
});

describe("Test broker.getLogger", () => {
	let clock;
	beforeAll(() => clock = lolex.install());
	afterAll(() => clock.uninstall());

	console.info = jest.fn();
	console.error = jest.fn();

	it("should not use any logger", () => {
		let broker = new ServiceBroker({ logger: false });

		console.info.mockClear();
		broker.logger.info("Teszt");

		expect(console.info).toHaveBeenCalledTimes(0);
	});

	it("should create default console logger", () => {
		let broker = new ServiceBroker();

		console.info.mockClear();
		broker.logger.info("Teszt");

		expect(console.info).toHaveBeenCalledTimes(1);
		expect(console.info).toHaveBeenCalledWith("[1970-01-01T00:00:00.000Z]", "INFO ", "node-1234/BROKER:", "Teszt");
	});

	it("should create default console logger", () => {
		let broker = new ServiceBroker({ logger: console });

		console.info.mockClear();
		broker.logger.info("Teszt");

		expect(console.info).toHaveBeenCalledTimes(1);
		expect(console.info).toHaveBeenCalledWith("[1970-01-01T00:00:00.000Z]", "INFO ", "node-1234/BROKER:", "Teszt");
	});

	it("should create default console logger with logLevel", () => {
		let broker = new ServiceBroker({ logger: true, logLevel: "error" });

		console.info.mockClear();
		console.error.mockClear();
		broker.logger.info("Teszt");
		broker.logger.error("Error", { a: 5 });

		expect(console.info).toHaveBeenCalledTimes(0);
		expect(console.error).toHaveBeenCalledTimes(1);
		expect(console.error).toHaveBeenCalledWith("[1970-01-01T00:00:00.000Z]", "ERROR", "node-1234/BROKER:", "Error", "{ a: 5 }");
	});

	it("should create default console logger with simple logFormatter", () => {
		let broker = new ServiceBroker({ internalServices: false, logger: true, logFormatter: "simple" });

		console.info.mockClear();
		broker.logger.info("Teszt", { a: 5 });

		expect(console.info).toHaveBeenCalledTimes(1);
		expect(console.info).toHaveBeenCalledWith("INFO ", "-", "Teszt", "{ a: 5 }");
	});

	it("should create default console logger with logFormatter", () => {
		let logFormatter = jest.fn();
		let broker = new ServiceBroker({ internalServices: false, logger: true, logFormatter });

		logFormatter.mockClear();
		broker.logger.info("Teszt", { a: 5 });

		expect(logFormatter).toHaveBeenCalledTimes(1);
		expect(logFormatter).toHaveBeenCalledWith("info", ["Teszt", { a: 5 }], {"mod": "broker", "nodeID": "node-1234", "ns": ""});
	});

	describe("Test logger creator", () => {
		let logger = jest.fn(() => ({ info: jest.fn() }));
		let broker;

		it("should call logger function with broker bindings", () => {
			broker = new ServiceBroker({ internalServices: false, logger, namespace: "testing", nodeID: "test-pc", transporter: null, internalMiddlewares: false });

			expect(logger).toHaveBeenCalledTimes(2);
			expect(logger).toHaveBeenCalledWith({"mod": "broker", "nodeID": "test-pc", "ns": "testing"});
		});

		it("should call creator function with custom module", () => {
			logger.mockClear();
			broker.getLogger("my-module");

			expect(logger).toHaveBeenCalledTimes(1);
			expect(logger).toHaveBeenCalledWith({"mod": "my-module", "nodeID": "test-pc", "ns": "testing"});
		});

		it("should call creator function with versioned service bindings", () => {
			logger.mockClear();
			broker.getLogger("v1.posts", { svc: "posts", ver: 2 });

			expect(logger).toHaveBeenCalledTimes(1);
			expect(logger).toHaveBeenCalledWith({"mod": "v1.posts", "svc": "posts", "ver": 2, "nodeID": "test-pc", "ns": "testing"});
		});

		it("should call creator function with versioned service bindings", () => {
			logger.mockClear();
			broker.getLogger("my.module.network.io", { custom: "abc" });

			expect(logger).toHaveBeenCalledTimes(1);
			expect(logger).toHaveBeenCalledWith({"mod": "my.module.network.io", "custom": "abc", "nodeID": "test-pc", "ns": "testing"});
		});

	});

	it("should extend an external logger", () => {
		let logger = {
			info: jest.fn()
		};
		let broker = new ServiceBroker({ internalServices: false, logger });

		logger.info.mockClear();

		expect(logger.fatal).toBeDefined();
		expect(logger.error).toBeDefined();
		expect(logger.warn).toBeDefined();
		expect(logger.info).toBeDefined();
		expect(logger.debug).toBeDefined();
		expect(logger.trace).toBeDefined();

		broker.logger.info("Info message");
		broker.logger.error("Error message");

		expect(logger.info).toHaveBeenCalledTimes(2);
	});

});

describe("Test broker.fatal", () => {

	let broker = new ServiceBroker({ logger: false });

	broker.logger.fatal = jest.fn();
	broker.logger.debug = jest.fn();
	console.error = jest.fn();
	process.exit = jest.fn();

	it("should log the message to console & logger", () => {
		console.error.mockClear();
		broker.fatal("Fatal error happened!");

		expect(broker.logger.fatal).toHaveBeenCalledTimes(1);
		expect(broker.logger.fatal).toHaveBeenCalledWith("Fatal error happened!", undefined);
		expect(process.exit).toHaveBeenCalledTimes(1);
		expect(process.exit).toHaveBeenCalledWith(1);
	});

	it("should log the message & error and doesn't call exit", () => {
		broker.logger.fatal.mockClear();
		console.error.mockClear();
		process.exit.mockClear();
		const err = new Error("Fatal");
		broker.fatal("Fatal error happened!", err, false);

		expect(broker.logger.fatal).toHaveBeenCalledTimes(1);
		expect(broker.logger.fatal).toHaveBeenCalledWith("Fatal error happened!", err);
		expect(process.exit).toHaveBeenCalledTimes(0);
	});
});

describe("Test loadServices", () => {

	let broker = new ServiceBroker({ logger: false });
	broker.loadService = jest.fn();

	it("should load 5 services", () => {
		let count = broker.loadServices("./test/services");
		expect(count).toBe(5);
		expect(broker.loadService).toHaveBeenCalledTimes(5);
		expect(broker.loadService).toHaveBeenCalledWith("test/services/users.service.js");
		expect(broker.loadService).toHaveBeenCalledWith("test/services/posts.service.js");
		expect(broker.loadService).toHaveBeenCalledWith("test/services/math.service.js");
		expect(broker.loadService).toHaveBeenCalledWith("test/services/utils/util.service.js");
		expect(broker.loadService).toHaveBeenCalledWith("test/services/greeter.es6.service.js");
	});

	it("should load 1 services", () => {
		broker.loadService.mockClear();
		let count = broker.loadServices("./test/services", "users.*.js");
		expect(count).toBe(1);
		expect(broker.loadService).toHaveBeenCalledTimes(1);
		expect(broker.loadService).toHaveBeenCalledWith("test/services/users.service.js");
	});

	it("should load 0 services", () => {
		broker.loadService.mockClear();
		let count = broker.loadServices();
		expect(count).toBe(0);
		expect(broker.loadService).toHaveBeenCalledTimes(0);
	});

	it("should load selected services", () => {
		broker.loadService.mockClear();
		let count = broker.loadServices("./test/services", ["users.service", "math.service"]);
		expect(count).toBe(2);
		expect(broker.loadService).toHaveBeenCalledTimes(2);
		expect(broker.loadService).toHaveBeenCalledWith(path.join("test", "services", "users.service"));
		expect(broker.loadService).toHaveBeenCalledWith(path.join("test", "services", "math.service"));
	});

});

describe("Test broker.loadService", () => {

	let broker = new ServiceBroker({ logger: false, hotReload: true });
	broker.createService = jest.fn(svc => svc);
	broker._restartService = jest.fn();
	broker.watchService = jest.fn();

	it("should load service from schema", () => {
		// Load schema
		let service = broker.loadService("./test/services/math.service.js");
		expect(service).toBeDefined();
		expect(service.__filename).toBeDefined();
		expect(broker.createService).toHaveBeenCalledTimes(1);
		expect(broker._restartService).toHaveBeenCalledTimes(0);
		expect(broker.watchService).toHaveBeenCalledTimes(1);
		expect(broker.watchService).toHaveBeenCalledWith(service);
	});

	it("should call function which returns Service instance", () => {
		broker.createService.mockClear();
		broker.watchService.mockClear();
		broker._restartService.mockClear();
		let service = broker.loadService("./test/services/users.service.js");
		expect(service).toBeInstanceOf(broker.ServiceFactory);
		expect(broker.createService).toHaveBeenCalledTimes(0);
		expect(broker._restartService).toHaveBeenCalledTimes(0);
		expect(broker.watchService).toHaveBeenCalledTimes(1);
		expect(broker.watchService).toHaveBeenCalledWith(service);
	});

	it("should call function which returns schema", () => {
		broker.createService.mockClear();
		broker.watchService.mockClear();
		broker._restartService.mockClear();
		let service = broker.loadService("./test/services/posts.service.js");
		expect(service).toBeDefined();
		expect(broker.createService).toHaveBeenCalledTimes(1);
		expect(broker._restartService).toHaveBeenCalledTimes(0);
		expect(broker.watchService).toHaveBeenCalledTimes(1);
		expect(broker.watchService).toHaveBeenCalledWith(service);
	});

	it("should load ES6 class", () => {
		broker.createService.mockClear();
		broker.watchService.mockClear();
		broker._restartService.mockClear();
		let service = broker.loadService("./test/services/greeter.es6.service.js");
		expect(service).toBeDefined();
		expect(broker.createService).toHaveBeenCalledTimes(0);
		expect(broker._restartService).toHaveBeenCalledTimes(0);
		expect(broker.watchService).toHaveBeenCalledTimes(1);
		expect(broker.watchService).toHaveBeenCalledWith(service);
	});

});

describe("Test broker.loadService after broker started", () => {

	let broker = new ServiceBroker({ logger: false, hotReload: true });
	broker.createService = jest.fn(svc => svc);
	broker._restartService = jest.fn();
	broker.watchService = jest.fn();

	beforeAll(() => broker.start());
	afterAll(() => broker.stop());

	it("should load service from schema", () => {
		// Load schema
		let service = broker.loadService("./test/services/math.service.js");
		expect(service).toBeDefined();
		expect(service.__filename).toBeDefined();
		expect(broker.createService).toHaveBeenCalledTimes(1);
		expect(broker._restartService).toHaveBeenCalledTimes(0);
		expect(broker.watchService).toHaveBeenCalledTimes(1);
		expect(broker.watchService).toHaveBeenCalledWith(service);
	});

	it("should call function which returns Service instance", () => {
		broker.createService.mockClear();
		broker.watchService.mockClear();
		broker._restartService.mockClear();
		let service = broker.loadService("./test/services/users.service.js");
		expect(service).toBeInstanceOf(broker.ServiceFactory);
		expect(broker.createService).toHaveBeenCalledTimes(0);
		expect(broker._restartService).toHaveBeenCalledTimes(1);
		expect(broker._restartService).toHaveBeenCalledWith(service);
		expect(broker.watchService).toHaveBeenCalledTimes(1);
		expect(broker.watchService).toHaveBeenCalledWith(service);
	});

	it("should call function which returns schema", () => {
		broker.createService.mockClear();
		broker.watchService.mockClear();
		broker._restartService.mockClear();
		let service = broker.loadService("./test/services/posts.service.js");
		expect(service).toBeDefined();
		expect(broker.createService).toHaveBeenCalledTimes(1);
		expect(broker._restartService).toHaveBeenCalledTimes(0);
		expect(broker.watchService).toHaveBeenCalledTimes(1);
		expect(broker.watchService).toHaveBeenCalledWith(service);
	});

	it("should load ES6 class", () => {
		broker.createService.mockClear();
		broker.watchService.mockClear();
		broker._restartService.mockClear();
		let service = broker.loadService("./test/services/greeter.es6.service.js");
		expect(service).toBeDefined();
		expect(broker.createService).toHaveBeenCalledTimes(0);
		expect(broker._restartService).toHaveBeenCalledTimes(1);
		expect(broker._restartService).toHaveBeenCalledWith(service);
		expect(broker.watchService).toHaveBeenCalledTimes(1);
		expect(broker.watchService).toHaveBeenCalledWith(service);
	});

});

describe("Test broker.createService", () => {

	let broker = new ServiceBroker({ logger: false });
	broker.ServiceFactory = jest.fn((broker, schema) => schema);
	broker.ServiceFactory.mergeSchemas = jest.fn();

	it("should load math service", () => {
		let schema = {
			name: "test",
			actions: {
				empty() {}
			}
		};

		let service = broker.createService(schema);
		expect(service).toBe(schema);
		expect(broker.ServiceFactory).toHaveBeenCalledTimes(1);
		expect(broker.ServiceFactory).toHaveBeenCalledWith(broker, schema);
	});

	it("should call mergeSchema if give schema mods param", () => {
		broker.ServiceFactory.mergeSchemas = jest.fn(s1 => s1);
		let schema = {
			name: "test",
			actions: {
				empty() {}
			}
		};

		let mods = {
			name: "other",
			version: 2
		};

		broker.createService(schema, mods);
		expect(broker.ServiceFactory.mergeSchemas).toHaveBeenCalledTimes(1);
		expect(broker.ServiceFactory.mergeSchemas).toHaveBeenCalledWith(schema, mods);
	});

	it("should load es6 class service", () => {
		const es6Service = require("../services/greeter.es6.service");
		es6Service.prototype.parseServiceSchema = jest.fn();

		Object.setPrototypeOf(es6Service, broker.ServiceFactory);
		let service = broker.createService(es6Service);
		expect(service).toBeInstanceOf(es6Service);
	});

});

describe("Test broker.addLocalService", () => {

	let broker = new ServiceBroker({ logger: false, internalServices: false });

	it("should add service to local services list", () => {
		let svc = { name: "test" };

		expect(broker.services.length).toBe(0);
		broker.addLocalService(svc);
		expect(broker.services.length).toBe(1);
		expect(broker.services[0]).toBe(svc);
	});
});

describe("Test broker.registerLocalService", () => {

	let broker = new ServiceBroker({ logger: false, internalServices: false });

	it("should call registry.registerLocalService", () => {
		let svc = { name: "test" };
		broker.registry.registerLocalService = jest.fn();

		broker.registerLocalService(svc);
		expect(broker.registry.registerLocalService).toHaveBeenCalledTimes(1);
		expect(broker.registry.registerLocalService).toHaveBeenCalledWith(svc);
	});
});

describe("Test broker.destroyService", () => {

	let stopped = jest.fn();
	let broker = new ServiceBroker({ logger: false, internalServices: false });
	let service = broker.createService({
		name: "greeter",
		actions: {
			hello() {},
			welcome() {}
		},
		stopped
	});

	beforeAll(() => broker.start());
	afterAll(() => broker.stop());

	it("should destroy service", () => {
		broker.registry.unregisterService = jest.fn();
		broker.servicesChanged = jest.fn();

		expect(broker.services.length).toBe(1);

		return broker.destroyService(service).catch(protectReject).then(() => {

			expect(stopped).toHaveBeenCalledTimes(1);

			expect(broker.registry.unregisterService).toHaveBeenCalledTimes(1);
			expect(broker.registry.unregisterService).toHaveBeenCalledWith("greeter", undefined);

			expect(broker.servicesChanged).toHaveBeenCalledTimes(1);
			expect(broker.servicesChanged).toHaveBeenCalledWith(true);

			expect(broker.services.length).toBe(0);
		});
	});
});

describe("Test broker.servicesChanged", () => {

	let broker;

	broker = new ServiceBroker({
		logger: false,
		transporter: "Fake"
	});

	broker.broadcastLocal = jest.fn();
	broker.transit.sendNodeInfo = jest.fn();

	beforeAll(() => broker.start());

	it("should call broadcastLocal without transit.sendNodeInfo because remote changes", () => {
		broker.broadcastLocal.mockClear();
		broker.transit.sendNodeInfo.mockClear();

		broker.servicesChanged(false);

		expect(broker.broadcastLocal).toHaveBeenCalledTimes(1);
		expect(broker.broadcastLocal).toHaveBeenCalledWith("$services.changed", { localService: false });

		expect(broker.transit.sendNodeInfo).toHaveBeenCalledTimes(0);
	});

	it("should call broadcastLocal & transit.sendNodeInfo", () => {
		broker.transit.sendNodeInfo.mockClear();
		broker.broadcastLocal.mockClear();

		broker.servicesChanged(true);

		expect(broker.broadcastLocal).toHaveBeenCalledTimes(1);
		expect(broker.broadcastLocal).toHaveBeenCalledWith("$services.changed", { localService: true });

		expect(broker.transit.sendNodeInfo).toHaveBeenCalledTimes(1);
	});
});

describe("Test broker.registerInternalServices", () => {

	it("should register internal action", () => {
		let broker = new ServiceBroker({
			logger: false,
			internalServices: false
		});

		broker.createService = jest.fn();
		broker.registerInternalServices();

		expect(broker.createService).toHaveBeenCalledTimes(1);
		expect(broker.createService).toHaveBeenCalledWith({ name: "$node", actions: {
			list: jasmine.any(Object),
			services: jasmine.any(Object),
			actions: jasmine.any(Object),
			events: jasmine.any(Object),
			health: jasmine.any(Object),
			options: jasmine.any(Object),
		} });
	});
});

describe("Test broker.getLocalService", () => {

	describe("without version", () => {
		let broker = new ServiceBroker({ logger: false });
		let service = broker.createService({
			name: "posts"
		});

		it("should find the service by name", () => {
			expect(broker.getLocalService("posts")).toBe(service);
			expect(broker.getLocalService("other")).toBeUndefined();
		});
	});

	describe("with version", () => {
		let broker = new ServiceBroker({ logger: false });
		let service1 = broker.createService({
			name: "posts",
			version: 1
		});

		let service2 = broker.createService({
			name: "posts",
			version: 2
		});

		it("should find the service by name", () => {
			expect(broker.getLocalService("posts")).toBe(undefined);
		});

		it("should find the service by name & version", () => {
			expect(broker.getLocalService("posts", 2)).toBe(service2);
			expect(broker.getLocalService("posts", 1)).toBe(service1);
		});
	});

});

describe("Test broker.waitForServices", () => {
	let broker = new ServiceBroker({ logger: false });
	let res = false;
	broker.registry.hasService = jest.fn(() => res);

	it("should wait service", () => {
		res = false;
		broker.registry.hasService.mockClear();
		let p = broker.waitForServices("posts", 10 * 1000, 100).catch(protectReject).then(() => {
			expect(broker.registry.hasService).toHaveBeenCalledTimes(6);
			expect(broker.registry.hasService).toHaveBeenLastCalledWith("posts", undefined);
		});

		setTimeout(() => res = true, 450);

		return p;
	});

	it("should wait for service when service is passed as an array of string", () => {
		res = false;
		broker.registry.hasService.mockClear();
		let p = broker.waitForServices(["posts"], 10 * 1000, 100).catch(protectReject).then(() => {
			expect(broker.registry.hasService).toHaveBeenCalledTimes(6);
			expect(broker.registry.hasService).toHaveBeenLastCalledWith("posts", undefined);
		});

		setTimeout(() => res = true, 450);

		return p;
	});

	it("should wait for service when service is passed as an array of object", () => {
		res = false;
		broker.registry.hasService.mockClear();
		let p = broker.waitForServices([{ name: "posts" }], 10 * 1000, 100).catch(protectReject).then(() => {
			expect(broker.registry.hasService).toHaveBeenCalledTimes(6);
			expect(broker.registry.hasService).toHaveBeenLastCalledWith("posts", undefined);
		});

		setTimeout(() => res = true, 450);

		return p;
	});

	it("should wait for service when service is passed as an object", () => {
		res = false;
		broker.registry.hasService.mockClear();
		let p = broker.waitForServices({ name: "posts" }, 10 * 1000, 100).catch(protectReject).then(() => {
			expect(broker.registry.hasService).toHaveBeenCalledTimes(6);
			expect(broker.registry.hasService).toHaveBeenLastCalledWith("posts", undefined);
		});

		setTimeout(() => res = true, 450);

		return p;
	});

	it("should wait for service when service is passed as an array of object with version", () => {
		res = false;
		broker.registry.hasService.mockClear();
		let p = broker.waitForServices([{ name: "posts", version: 1 }], 10 * 1000, 100).catch(protectReject).then(() => {
			expect(broker.registry.hasService).toHaveBeenCalledTimes(6);
			expect(broker.registry.hasService).toHaveBeenLastCalledWith("posts", 1);
		});

		setTimeout(() => res = true, 450);

		return p;
	});

	it("should wait for service when service is passed as an array of object with version and unrelated property", () => {
		res = false;
		broker.registry.hasService.mockClear();
		let p = broker.waitForServices([{ name: "posts", version: 1, meta: true }], 10 * 1000, 100).catch(protectReject).then(() => {
			expect(broker.registry.hasService).toHaveBeenCalledTimes(6);
			expect(broker.registry.hasService).toHaveBeenLastCalledWith("posts", 1);
		});

		setTimeout(() => res = true, 450);

		return p;
	});

	it("should not wait for service when service is passed as an array of object without name", () => {
		res = false;
		broker.registry.hasService.mockClear();
		let p = broker.waitForServices([{ svcName: "posts", version: 1, meta: true }], 10 * 1000, 100).catch(protectReject).then(() => {
			expect(broker.registry.hasService).toHaveBeenCalledTimes(0);
		});

		setTimeout(() => res = true, 450);

		return p;
	});

	it("should not wait for service when passed an empty object", () => {
		res = false;
		broker.registry.hasService.mockClear();
		let p = broker.waitForServices({}, 10 * 1000, 100).catch(protectReject).then(() => {
			expect(broker.registry.hasService).toHaveBeenCalledTimes(0);
		});

		setTimeout(() => res = true, 450);

		return p;
	});

	it("should not wait for service when passed an empty array", () => {
		res = false;
		broker.registry.hasService.mockClear();
		let p = broker.waitForServices([], 10 * 1000, 100).catch(protectReject).then(() => {
			expect(broker.registry.hasService).toHaveBeenCalledTimes(0);
		});

		setTimeout(() => res = true, 450);

		return p;
	});

	it("should reject if timed out", () => {
		res = false;
		broker.registry.hasService.mockClear();
		let p = broker.waitForServices("posts", 300, 100).then(protectReject).catch(err => {
			expect(err).toBeInstanceOf(MoleculerError);
		});

		setTimeout(() => res = true, 450);

		return p;
	});

});

describe("Test broker.findNextActionEndpoint", () => {
	let broker = new ServiceBroker({ logger: false, internalServices: false });
	let actionHandler = jest.fn(ctx => ctx);
	broker.createService({
		name: "posts",
		actions: {
			find: actionHandler,
			noHandler: jest.fn(),
			slow() {
				return Promise.delay(5000).then(() => "OK");
			}
		}
	});

	beforeAll(() => broker.start());
	afterAll(() => broker.stop());

	it("should return actionName if it is not String", () => {
		let ep = {};
		expect(broker.findNextActionEndpoint(ep, {})).toBe(ep);
	});

	it("should reject if no action", () => {
		const err = broker.findNextActionEndpoint("posts.noaction");
		expect(err).toBeDefined();
		expect(err).toBeInstanceOf(ServiceNotFoundError);
		expect(err.message).toBe("Service 'posts.noaction' is not found.");
		expect(err.data).toEqual({ action: "posts.noaction", nodeID: undefined });
	});

	it("should reject if no handler", () => {
		broker.registry.unregisterAction({ id: broker.nodeID }, "posts.noHandler");
		const err = broker.findNextActionEndpoint("posts.noHandler");
		expect(err).toBeDefined();
		expect(err).toBeInstanceOf(ServiceNotAvailableError);
		expect(err.message).toBe("Service 'posts.noHandler' is not available.");
		expect(err.data).toEqual({ action: "posts.noHandler", nodeID: undefined });
	});

	it("should reject if no action on node", () => {
		const err = broker.findNextActionEndpoint("posts.noHandler", { nodeID: "node-123" });
		expect(err).toBeDefined();
		expect(err).toBeInstanceOf(ServiceNotFoundError);
		expect(err.message).toBe("Service 'posts.noHandler' is not found on 'node-123' node.");
		expect(err.data).toEqual({ action: "posts.noHandler", nodeID: "node-123" });
	});

	it("should find the endpoint with nodeID", () => {
		let ep = broker.findNextActionEndpoint("posts.find", { nodeID: broker.nodeID });
		expect(ep).toBeDefined();
		expect(ep.action).toBeDefined();
		expect(ep.id).toBe(broker.nodeID);
	});

	it("should find the endpoint", () => {
		let ep = broker.findNextActionEndpoint("posts.find");
		expect(ep).toBeDefined();
		expect(ep.action).toBeDefined();
		expect(ep.id).toBe(broker.nodeID);
	});
});

describe("Test broker.call", () => {
	let broker = new ServiceBroker({ logger: false, internalServices: false, metrics: true });
	let action = {
		name: "posts.find",
		handler: jest.fn(ctx => Promise.resolve(ctx))
	};

	let ep = {
		id: broker.nodeID,
		local: true,
		action
	};
	broker.findNextActionEndpoint = jest.fn(() => ep);

	let oldContextCreate;

	beforeAll(() => oldContextCreate = broker.ContextFactory.create);
	afterAll(() => broker.ContextFactory.create = oldContextCreate);

	it("should create new Context & call handler", () => {
		let context = {
			action,
			endpoint: ep
		};
		broker.ContextFactory.create = jest.fn(() => context);

		let p = broker.call("posts.find");
		return p.catch(protectReject).then(ctx => {
			expect(ctx).toBe(context);

			expect(broker.ContextFactory.create).toHaveBeenCalledTimes(1);
			expect(broker.ContextFactory.create).toHaveBeenCalledWith(broker, ep, undefined, {});

			expect(action.handler).toHaveBeenCalledTimes(1);
			expect(action.handler).toHaveBeenCalledWith(ctx);
		});
	});

	it("should create new Context & call handler if remote endpoint", () => {
		action.handler.mockClear();
		ep.local = false;
		broker.ContextFactory.create.mockClear();

		let p = broker.call("posts.find");
		return p.catch(protectReject).then(ctx => {
			expect(p.ctx).toBe(ctx);
			expect(broker.ContextFactory.create).toHaveBeenCalledTimes(1);
			expect(broker.ContextFactory.create).toHaveBeenCalledWith(broker, ep, undefined, {});

			expect(action.handler).toHaveBeenCalledTimes(1);
			expect(action.handler).toHaveBeenCalledWith(ctx);
		});
	});


	it("should call action handler with a reused Context", () => {
		action.handler.mockClear();
		let preCtx = new Context(broker, { name: "posts.find" });
		preCtx.params = { a: 5 };
		preCtx.requestID = "555";
		preCtx.meta = { a: 123 };
		preCtx.metrics = true;

		let opts = { ctx: preCtx };
		return broker.call("posts.find", { b: 10 }, opts).catch(protectReject).then(ctx => {
			expect(ctx).toBe(preCtx);
			expect(ctx.broker).toBe(broker);
			expect(ctx.endpoint).toBe(ep);
			expect(ctx.nodeID).toBe(broker.nodeID);
			expect(ctx.level).toBe(1);
			expect(ctx.parentID).toBeNull();
			expect(ctx.requestID).toBe("555");
			expect(ctx.action.name).toBe("posts.find");
			expect(ctx.params).toEqual({ a: 5 }); // params from reused context
			expect(ctx.meta).toEqual({ a: 123 });
			expect(ctx.metrics).toBe(true);

			expect(action.handler).toHaveBeenCalledTimes(1);
			expect(action.handler).toHaveBeenCalledWith(ctx);
		});
	});

});

describe("Test broker.callWithoutBalancer", () => {
	let broker = new ServiceBroker({ logger: false, internalServices: false, metrics: true });
	let action = {
		name: "posts.find",
		remoteHandler: jest.fn(ctx => Promise.resolve(ctx))
	};

	let ep = {
		id: "node-11",
		local: false,
		action
	};
	broker.registry.getActionEndpoints = jest.fn(() => []);

	it("should call remoteHandler if actionName is an endpoint", () => {
		let p = broker.callWithoutBalancer(ep);
		return p.catch(protectReject).then(ctx => {
			expect(ctx).toBeDefined();
			expect(ctx.nodeID).toBe("node-11");
			expect(ctx.level).toBe(1);
			expect(ctx.action.name).toBe("posts.find");
			expect(ctx.params).toEqual({});

			expect(action.remoteHandler).toHaveBeenCalledTimes(1);
			expect(action.remoteHandler).toHaveBeenCalledWith(ctx);
		});
	});

	it("should reject if no action", () => {
		broker.registry.getActionEndpoints = jest.fn();
		return broker.callWithoutBalancer("posts.noaction", {}).then(protectReject).catch(err => {
			expect(err).toBeDefined();
			expect(err).toBeInstanceOf(ServiceNotFoundError);
			expect(err.message).toBe("Service 'posts.noaction' is not found.");
			expect(err.data).toEqual({ action: "posts.noaction", nodeID: undefined });
		});
	});

	it("should reject if no endpoint", () => {
		broker.registry.getActionEndpoints = jest.fn(() => ({
			getFirst: () => null
		}));
		return broker.callWithoutBalancer("posts.noaction", {}).then(protectReject).catch(err => {
			expect(err).toBeDefined();
			expect(err).toBeInstanceOf(ServiceNotAvailableError);
			expect(err.message).toBe("Service 'posts.noaction' is not available.");
			expect(err.data).toEqual({ action: "posts.noaction", nodeID: undefined });
		});
	});

	it("should call _remoteCall with new Context without params", () => {
		action.remoteHandler.mockClear();
		broker.registry.getActionEndpoints = jest.fn(() => ({
			getFirst: () => ep
		}));

		let p = broker.callWithoutBalancer("posts.find");
		return p.catch(protectReject).then(ctx => {
			expect(ctx).toBeDefined();
			expect(ctx.broker).toBe(broker);
			expect(ctx.nodeID).toBe(null);
			expect(ctx.level).toBe(1);
			expect(ctx.action.name).toBe("posts.find");
			expect(ctx.params).toEqual({});

			expect(action.remoteHandler).toHaveBeenCalledTimes(1);
			expect(action.remoteHandler).toHaveBeenCalledWith(ctx);
		});
	});

	it("should call _remoteCall with new Context with params", () => {
		action.remoteHandler.mockClear();
		let params = { limit: 5, search: "John" };
		return broker.callWithoutBalancer("posts.find", params).catch(protectReject).then(ctx => {
			expect(ctx).toBeDefined();
			expect(ctx.action.name).toBe("posts.find");
			expect(ctx.params).toEqual(params);

			expect(action.remoteHandler).toHaveBeenCalledTimes(1);
			expect(action.remoteHandler).toHaveBeenCalledWith(ctx);
		});
	});

	it("should call _remoteCall with specified nodeID", () => {
		action.remoteHandler.mockClear();
		let params = { limit: 5, search: "John" };
		let opts = { nodeID: "node-10" };
		broker.registry.getActionEndpointByNodeId = jest.fn(() => ep);
		return broker.callWithoutBalancer("posts.find", params, opts).catch(protectReject).then(ctx => {
			expect(ctx).toBeDefined();
			expect(ctx.action.name).toBe("posts.find");
			expect(ctx.params).toEqual(params);
			expect(ctx.nodeID).toBe("node-10");

			expect(broker.registry.getActionEndpointByNodeId).toHaveBeenCalledTimes(1);
			expect(broker.registry.getActionEndpointByNodeId).toHaveBeenCalledWith("posts.find", "node-10");

			expect(action.remoteHandler).toHaveBeenCalledTimes(1);
			expect(action.remoteHandler).toHaveBeenCalledWith(ctx);
		});
	});

	it("should reject if no endpoint on specified node", () => {
		broker.registry.getActionEndpointByNodeId = jest.fn(() => null);

		let params = { limit: 5, search: "John" };
		let opts = { nodeID: "node-10" };
		return broker.callWithoutBalancer("posts.find", params, opts).then(protectReject).catch(err => {
			expect(err).toBeDefined();
			expect(err).toBeInstanceOf(ServiceNotFoundError);
			expect(err.message).toBe("Service 'posts.find' is not found on 'node-10' node.");
			expect(err.data).toEqual({ action: "posts.find", nodeID: "node-10" });
		});
	});

	it("should call _remoteCall with new Context with requestID & meta", () => {
		action.remoteHandler.mockClear();
		let params = { limit: 5, search: "John" };
		let opts = { requestID: "123", meta: { a: 5 } };
		return broker.callWithoutBalancer("posts.find", params, opts).catch(protectReject).then(ctx => {
			expect(ctx).toBeDefined();
			expect(ctx.action.name).toBe("posts.find");
			expect(ctx.requestID).toBe("123"); // need enabled `metrics`
			expect(ctx.meta).toEqual({ a: 5 });

			expect(action.remoteHandler).toHaveBeenCalledTimes(1);
			expect(action.remoteHandler).toHaveBeenCalledWith(ctx);
		});
	});

	it("should call _remoteCall with a sub Context", () => {
		action.remoteHandler.mockClear();
		let parentCtx = new Context(broker);
		parentCtx.params = { a: 5 };
		parentCtx.requestID = "555";
		parentCtx.meta = { a: 123 };
		parentCtx.metrics = true;

		let opts = { parentCtx, meta: { b: "Adam" } };
		return broker.callWithoutBalancer("posts.find", { b: 10 }, opts).catch(protectReject).then(ctx => {
			expect(ctx).toBeDefined();
			expect(ctx.broker).toBe(broker);
			expect(ctx.nodeID).toBeNull();
			expect(ctx.level).toBe(2);
			expect(ctx.parentID).toBe(parentCtx.id);
			expect(ctx.requestID).toBe("555");
			expect(ctx.action.name).toBe("posts.find");
			expect(ctx.params).toEqual({ b: 10 });
			expect(ctx.meta).toEqual({ a: 123, b: "Adam" });
			expect(ctx.metrics).toBe(true);

			expect(action.remoteHandler).toHaveBeenCalledTimes(1);
			expect(action.remoteHandler).toHaveBeenCalledWith(ctx);
		});
	});

	it("should call _remoteCall with a reused Context", () => {
		action.remoteHandler.mockClear();
		let preCtx = new Context(broker, { name: "posts.find" });
		preCtx.params = { a: 5 };
		preCtx.requestID = "555";
		preCtx.meta = { a: 123 };
		preCtx.metrics = true;

		let opts = { ctx: preCtx };
		return broker.callWithoutBalancer("posts.find", { b: 10 }, opts).catch(protectReject).then(ctx => {
			expect(ctx).toBe(preCtx);
			expect(ctx.broker).toBe(broker);
			expect(ctx.nodeID).toBeNull();
			expect(ctx.level).toBe(1);
			expect(ctx.parentID).toBeNull();
			expect(ctx.requestID).toBe("555");
			expect(ctx.action.name).toBe("posts.find");
			expect(ctx.params).toEqual({ a: 5 }); // params from reused context
			expect(ctx.meta).toEqual({ a: 123 });
			expect(ctx.metrics).toBe(true);

			expect(action.remoteHandler).toHaveBeenCalledTimes(1);
			expect(action.remoteHandler).toHaveBeenCalledWith(ctx);
		});
	});

});

describe("Test broker._getLocalActionEndpoint", () => {
	let broker = new ServiceBroker({ logger: false, internalServices: false, metrics: true });

	let ep = {
		id: broker.nodeID,
		local: true,
		action: {
			name: "posts.find"
		}
	};

	let epList = {
		hasLocal: () => true,
		nextLocal: () => ep
	};

	broker.registry.getActionEndpoints = jest.fn(() => epList);

	it("should call getActionEndpoints", () => {
		const res = broker._getLocalActionEndpoint("posts.find");
		expect(res).toBe(ep);
	});

	it("should throw ServiceNotFoundError if there is no endpoint list", () => {
		broker.registry.getActionEndpoints = jest.fn();

		expect(() => broker._getLocalActionEndpoint("posts.find")).toThrowError(ServiceNotFoundError);
	});

	it("should throw ServiceNotFoundError if there is no local endpoint", () => {
		broker.registry.getActionEndpoints = jest.fn(() => ({ hasLocal: () => false }));

		expect(() => broker._getLocalActionEndpoint("posts.find")).toThrowError(ServiceNotFoundError);
	});

	it("should throw ServiceNotAvailableError if there is no next endpoint", () => {
		broker.registry.getActionEndpoints = jest.fn(() => ({ hasLocal: () => true, nextLocal: () => null }));

		expect(() => broker._getLocalActionEndpoint("posts.find")).toThrowError(ServiceNotAvailableError);
	});
});

describe("Test broker.mcall", () => {

	let broker = new ServiceBroker({ logger: false, internalServices: false });
	broker.call = jest.fn(action => Promise.resolve(action));

	it("should call both action & return an array", () => {
		return broker.mcall([
			{ action: "posts.find", params: { limit: 2, offset: 0 }, options: { timeout: 500 } },
			{ action: "users.find", params: { limit: 2, sort: "username" } }
		]).catch(protectReject).then(res => {
			expect(res).toEqual(["posts.find", "users.find"]);

			expect(broker.call).toHaveBeenCalledTimes(2);
			expect(broker.call).toHaveBeenCalledWith("posts.find", { limit: 2, offset: 0}, { timeout: 500 });
			expect(broker.call).toHaveBeenCalledWith("users.find", { limit: 2, sort: "username"}, undefined);
		});
	});

	it("should call both action & return an object", () => {
		broker.call.mockClear();

		return broker.mcall({
			posts: { action: "posts.find", params: { limit: 2, offset: 0 }, options: { timeout: 500 } },
			users: { action: "users.find", params: { limit: 2, sort: "username" } }
		}).catch(protectReject).then(res => {
			expect(res).toEqual({ posts: "posts.find", users: "users.find"});

			expect(broker.call).toHaveBeenCalledTimes(2);
			expect(broker.call).toHaveBeenCalledWith("posts.find", { limit: 2, offset: 0}, { timeout: 500 });
			expect(broker.call).toHaveBeenCalledWith("users.find", { limit: 2, sort: "username"}, undefined);
		});
	});

	it("should throw error", () => {
		expect(() => {
			return broker.mcall(6);
		}).toThrowError(MoleculerError);
	});
});


describe("Test broker.emit", () => {
	let broker = new ServiceBroker({ logger: false, transporter: null });
	let handler = jest.fn();
	broker.registry.events.getBalancedEndpoints = jest.fn(() => [
		[{
			id: broker.nodeID,
			event: { handler }
		}, "users"],
		[{
			id: "node-2"
		}, "payment"],
	]);
	broker.localBus.emit = jest.fn();

	it("should call the local handler", () => {
		expect(broker.transit).toBeUndefined();

		broker.emit("test.event");

		expect(handler).toHaveBeenCalledTimes(1);
		expect(handler).toHaveBeenCalledWith(undefined, broker.nodeID, "test.event");

		expect(broker.localBus.emit).toHaveBeenCalledTimes(0);

		expect(broker.registry.events.getBalancedEndpoints).toHaveBeenCalledTimes(1);
		expect(broker.registry.events.getBalancedEndpoints).toHaveBeenCalledWith("test.event", undefined);
	});

	it("should call the localBus.emit if it starts with '$'", () => {
		handler.mockClear();
		broker.localBus.emit.mockClear();
		broker.registry.events.getBalancedEndpoints.mockClear();

		broker.emit("$test.event", { a: 5 });

		expect(handler).toHaveBeenCalledTimes(1);
		expect(handler).toHaveBeenCalledWith({a: 5}, broker.nodeID, "$test.event");

		expect(broker.localBus.emit).toHaveBeenCalledTimes(1);
		expect(broker.localBus.emit).toHaveBeenCalledWith("$test.event", {a : 5});

		expect(broker.registry.events.getBalancedEndpoints).toHaveBeenCalledTimes(1);
		expect(broker.registry.events.getBalancedEndpoints).toHaveBeenCalledWith("$test.event", undefined);
	});

	it("should call getBalancedEndpoints with object payload", () => {
		handler.mockClear();
		broker.registry.events.getBalancedEndpoints.mockClear();

		broker.emit("test.event", { a: 5 });

		expect(handler).toHaveBeenCalledTimes(1);
		expect(handler).toHaveBeenCalledWith({a : 5}, broker.nodeID, "test.event");

		expect(broker.registry.events.getBalancedEndpoints).toHaveBeenCalledTimes(1);
		expect(broker.registry.events.getBalancedEndpoints).toHaveBeenCalledWith("test.event", undefined);
	});

	it("should call getBalancedEndpoints with a group", () => {
		handler.mockClear();
		broker.registry.events.getBalancedEndpoints.mockClear();

		broker.emit("test.event", { a: 5 }, "users");

		expect(broker.registry.events.getBalancedEndpoints).toHaveBeenCalledTimes(1);
		expect(broker.registry.events.getBalancedEndpoints).toHaveBeenCalledWith("test.event", ["users"]);
	});

	it("should call getBalancedEndpoints with multiple groups", () => {
		handler.mockClear();
		broker.registry.events.getBalancedEndpoints.mockClear();

		broker.emit("test.event", { a: 5 }, ["users", "payments"]);

		expect(broker.registry.events.getBalancedEndpoints).toHaveBeenCalledTimes(1);
		expect(broker.registry.events.getBalancedEndpoints).toHaveBeenCalledWith("test.event", ["users", "payments"]);
	});
});

describe("Test broker.emit with transporter", () => {
	let broker = new ServiceBroker({ logger: false, transporter: "Fake" });
	broker.transit.sendBalancedEvent = jest.fn();
	broker.transit.sendEventToGroups = jest.fn();
	let handler = jest.fn();
	broker.registry.events.getBalancedEndpoints = jest.fn(() => [
		[{
			id: broker.nodeID,
			event: { handler }
		}, "users"],
		[{
			id: "node-2"
		}, "payment"],
		[{
			id: "node-3"
		}, "users"],
		[{
			id: "node-2"
		}, "mail"],
	]);
	broker.localBus.emit = jest.fn();
	broker.getEventGroups = jest.fn(() => ["mail", "payment"]);

	it("should call sendBalancedEvent with object payload", () => {
		broker.transit.sendBalancedEvent.mockClear();
		broker.emit("user.event", { name: "John" });

		expect(handler).toHaveBeenCalledTimes(1);
		expect(handler).toHaveBeenCalledWith({ name: "John" }, broker.nodeID, "user.event");
		expect(broker.transit.sendBalancedEvent).toHaveBeenCalledTimes(1);
		expect(broker.transit.sendBalancedEvent).toHaveBeenCalledWith("user.event", {"name": "John"}, {"node-2": ["payment", "mail"], "node-3": ["users"]});

		expect(broker.registry.events.getBalancedEndpoints).toHaveBeenCalledTimes(1);
		expect(broker.registry.events.getBalancedEndpoints).toHaveBeenCalledWith("user.event", undefined);
	});

	it("should call sendEventToGroups if no registry balancing", () => {
		handler.mockClear();
		broker.getEventGroups.mockClear();
		broker.transit.sendEventToGroups.mockClear();
		broker.registry.events.getBalancedEndpoints.mockClear();

		broker.options.disableBalancer = true;

		broker.emit("user.event", { name: "John" });

		expect(handler).toHaveBeenCalledTimes(0);

		expect(broker.getEventGroups).toHaveBeenCalledTimes(1);
		expect(broker.getEventGroups).toHaveBeenCalledWith("user.event");

		expect(broker.transit.sendEventToGroups).toHaveBeenCalledTimes(1);
		expect(broker.transit.sendEventToGroups).toHaveBeenCalledWith("user.event", {"name": "John"}, ["mail", "payment"]);

		expect(broker.registry.events.getBalancedEndpoints).toHaveBeenCalledTimes(0);
	});

	it("should call sendEventToGroups if no registry balancing with groups", () => {
		handler.mockClear();
		broker.getEventGroups.mockClear();
		broker.transit.sendEventToGroups.mockClear();
		broker.registry.events.getBalancedEndpoints.mockClear();

		broker.options.disableBalancer = true;

		broker.emit("user.event", { name: "John" }, ["users", "mail"]);

		expect(handler).toHaveBeenCalledTimes(0);
		expect(broker.getEventGroups).toHaveBeenCalledTimes(0);

		expect(broker.transit.sendEventToGroups).toHaveBeenCalledTimes(1);
		expect(broker.transit.sendEventToGroups).toHaveBeenCalledWith("user.event", {"name": "John"}, ["users", "mail"]);

		expect(broker.registry.events.getBalancedEndpoints).toHaveBeenCalledTimes(0);
	});

	it("should call sendEventToGroups if it is an internal event", () => {
		handler.mockClear();
		broker.localBus.emit.mockClear();
		broker.transit.sendEventToGroups.mockClear();
		broker.registry.events.getBalancedEndpoints.mockClear();

		broker.options.disableBalancer = true;

		broker.emit("$user.event", { name: "John" }, ["users", "mail"]);

		expect(broker.localBus.emit).toHaveBeenCalledTimes(1);
		expect(broker.localBus.emit).toHaveBeenCalledWith("$user.event", { name: "John" });

		expect(handler).toHaveBeenCalledTimes(0);
		expect(broker.transit.sendEventToGroups).toHaveBeenCalledTimes(1);
		expect(broker.transit.sendEventToGroups).toHaveBeenCalledWith("$user.event", {"name": "John"}, ["users", "mail"]);

		expect(broker.registry.events.getBalancedEndpoints).toHaveBeenCalledTimes(0);
	});
});

describe("Test broker broadcast", () => {
	let broker = new ServiceBroker({ logger: false, nodeID: "server-1", transporter: "Fake" });
	broker.broadcastLocal = jest.fn();
	broker.transit.sendBroadcastEvent = jest.fn();

	broker.registry.events.getAllEndpoints = jest.fn(() => [
		{ id: "node-2" },
		{ id: "node-3" },
	]);

	it("should call sendBroadcastEvent & broadcastLocal without payload", () => {
		broker.broadcast("test.event");

		expect(broker.broadcastLocal).toHaveBeenCalledTimes(1);
		expect(broker.broadcastLocal).toHaveBeenCalledWith("test.event", undefined, null);

		expect(broker.transit.sendBroadcastEvent).toHaveBeenCalledTimes(2);
		expect(broker.transit.sendBroadcastEvent).toHaveBeenCalledWith("node-2", "test.event", undefined, null);
		expect(broker.transit.sendBroadcastEvent).toHaveBeenCalledWith("node-3", "test.event", undefined, null);

		expect(broker.registry.events.getAllEndpoints).toHaveBeenCalledTimes(1);
		expect(broker.registry.events.getAllEndpoints).toHaveBeenCalledWith("test.event", null);
	});

	it("should call sendBroadcastEvent & broadcastLocal with object payload", () => {
		broker.broadcastLocal.mockClear();
		broker.transit.sendBroadcastEvent.mockClear();
		broker.registry.events.getAllEndpoints.mockClear();

		broker.broadcast("user.event", { name: "John" });

		expect(broker.broadcastLocal).toHaveBeenCalledTimes(1);
		expect(broker.broadcastLocal).toHaveBeenCalledWith("user.event", { name: "John" }, null);

		expect(broker.transit.sendBroadcastEvent).toHaveBeenCalledTimes(2);
		expect(broker.transit.sendBroadcastEvent).toHaveBeenCalledWith("node-2", "user.event", { name: "John" }, null);
		expect(broker.transit.sendBroadcastEvent).toHaveBeenCalledWith("node-3", "user.event", { name: "John" }, null);

		expect(broker.registry.events.getAllEndpoints).toHaveBeenCalledTimes(1);
		expect(broker.registry.events.getAllEndpoints).toHaveBeenCalledWith("user.event", null);
	});

	it("should call sendBroadcastEvent & broadcastLocal with groups", () => {
		broker.broadcastLocal.mockClear();
		broker.transit.sendBroadcastEvent.mockClear();
		broker.registry.events.getAllEndpoints.mockClear();

		broker.broadcast("user.event", { name: "John" }, ["mail", "payment"]);

		expect(broker.broadcastLocal).toHaveBeenCalledTimes(1);
		expect(broker.broadcastLocal).toHaveBeenCalledWith("user.event", { name: "John" }, ["mail", "payment"]);

		expect(broker.transit.sendBroadcastEvent).toHaveBeenCalledTimes(2);
		expect(broker.transit.sendBroadcastEvent).toHaveBeenCalledWith("node-2", "user.event", { name: "John" }, ["mail", "payment"]);
		expect(broker.transit.sendBroadcastEvent).toHaveBeenCalledWith("node-3", "user.event", { name: "John" }, ["mail", "payment"]);

		expect(broker.registry.events.getAllEndpoints).toHaveBeenCalledTimes(1);
		expect(broker.registry.events.getAllEndpoints).toHaveBeenCalledWith("user.event", ["mail", "payment"]);
	});

	it("should call sendBroadcastEvent if internal event", () => {
		broker.broadcastLocal.mockClear();
		broker.transit.sendBroadcastEvent.mockClear();
		broker.registry.events.getAllEndpoints.mockClear();

		broker.broadcast("$user.event", { name: "John" });

		expect(broker.broadcastLocal).toHaveBeenCalledTimes(1);
		expect(broker.broadcastLocal).toHaveBeenCalledWith("$user.event", { name: "John" }, null);

		expect(broker.transit.sendBroadcastEvent).toHaveBeenCalledTimes(2);
		expect(broker.transit.sendBroadcastEvent).toHaveBeenCalledWith("node-2", "$user.event", { name: "John" }, null);
		expect(broker.transit.sendBroadcastEvent).toHaveBeenCalledWith("node-3", "$user.event", { name: "John" }, null);

		expect(broker.registry.events.getAllEndpoints).toHaveBeenCalledTimes(1);
		expect(broker.registry.events.getAllEndpoints).toHaveBeenCalledWith("$user.event", null);
	});

});

describe("Test broker broadcastLocal", () => {
	let broker = new ServiceBroker({ logger: false, nodeID: "server-1" });
	broker.emitLocalServices = jest.fn();
	broker.localBus.emit = jest.fn();

	it("should call emitLocalServices without payload", () => {
		broker.broadcastLocal("test.event");

		expect(broker.emitLocalServices).toHaveBeenCalledTimes(1);
		expect(broker.emitLocalServices).toHaveBeenCalledWith("test.event", undefined, null, "server-1", true);

		expect(broker.localBus.emit).toHaveBeenCalledTimes(0);
	});

	it("should call emitLocalServices with object payload", () => {
		broker.localBus.emit.mockClear();
		broker.emitLocalServices.mockClear();

		broker.broadcastLocal("user.event", { name: "John" });

		expect(broker.emitLocalServices).toHaveBeenCalledTimes(1);
		expect(broker.emitLocalServices).toHaveBeenCalledWith("user.event", { name: "John" }, null, "server-1", true);

		expect(broker.localBus.emit).toHaveBeenCalledTimes(0);
	});

	it("should call emitLocalServices with object payload", () => {
		broker.localBus.emit.mockClear();
		broker.emitLocalServices.mockClear();

		broker.broadcastLocal("$user.event", { name: "John" });

		expect(broker.emitLocalServices).toHaveBeenCalledTimes(1);
		expect(broker.emitLocalServices).toHaveBeenCalledWith("$user.event", { name: "John" }, null, "server-1", true);

		expect(broker.localBus.emit).toHaveBeenCalledTimes(1);
		expect(broker.localBus.emit).toHaveBeenCalledWith("$user.event", { name: "John" });
	});

});

describe("Test hot-reload feature", () => {

	describe("Test loadService with hot reload", () => {
		let broker = new ServiceBroker({
			logger: false,
			hotReload: true
		});

		broker.watchService = jest.fn();

		it("should watch services", () => {
			let svc = broker.loadService("./test/services/math.service.js");

			expect(broker.watchService).toHaveBeenCalledTimes(1);
			expect(broker.watchService).toHaveBeenCalledWith(svc);
		});

		it("should load all services & watch", () => {
			broker.watchService.mockClear();

			let count = broker.loadServices("./test/services");
			expect(count).toBe(5);

			expect(broker.watchService).toHaveBeenCalledTimes(5);
		});
	});

	describe("Test watchService", () => {
		let handler;
		let unwatch = jest.fn();
		fs.watch = jest.fn((name, h) => {
			handler = h;
			return { close: unwatch };
		});

		let broker = new ServiceBroker({
			logger: false,
			hotReload: true
		});

		broker.hotReloadService = jest.fn();

		let svc = broker.createService({
			name: "test"
		});

		it("should not call fs.watch because no __filename", () => {

			broker.watchService(svc);
			expect(fs.watch).toHaveBeenCalledTimes(0);
		});

		it("should call fs.watch", () => {
			svc.__filename = "./hello.service.js";

			broker.watchService(svc);
			expect(fs.watch).toHaveBeenCalledTimes(1);
			expect(fs.watch).toHaveBeenCalledWith("./hello.service.js", handler);

		});

		it("should call close & hotReloadService", () => {
			handler("changed", svc.__filename);

			expect(unwatch).toHaveBeenCalledTimes(1);

			return broker.Promise.delay(600).then(() => {
				expect(broker.hotReloadService).toHaveBeenCalledTimes(1);
				expect(broker.hotReloadService).toHaveBeenCalledWith(svc);
			});
		});

	});

	describe("Test hotReloadService", () => {
		utils.clearRequireCache = jest.fn();

		let broker = new ServiceBroker({
			logger: false,
			hotReload: true
		});

		let svc = broker.createService({
			name: "test"
		});
		svc.__filename = "./hello.service.js";

		broker.destroyService = jest.fn(() => Promise.resolve(svc));
		broker.loadService = jest.fn(() => Promise.resolve(svc));

		beforeAll(() => broker.start());

		it("should call hot reload methods", () => {
			return broker.hotReloadService(svc).catch(protectReject).then(() => {

				expect(utils.clearRequireCache).toHaveBeenCalledTimes(1);
				expect(utils.clearRequireCache).toHaveBeenCalledWith("./hello.service.js");

				expect(broker.destroyService).toHaveBeenCalledTimes(1);
				expect(broker.destroyService).toHaveBeenCalledWith(svc);

				expect(broker.loadService).toHaveBeenCalledTimes(1);
				expect(broker.loadService).toHaveBeenCalledWith("./hello.service.js");
			});
		});
	});
});

describe("Test broker ping", () => {
	let broker = new ServiceBroker({ logger: false, nodeID: "node-1", transporter: "Fake" });

	let clock;
	beforeAll(() => {
		return broker.start()
			.then(() => clock = lolex.install());
	});
	afterAll(() => {
		clock.uninstall();
		return broker.stop();
	});

	broker.transit.sendPing = jest.fn();
	broker.transit.connected = true;

	it("should ping one node", () => {
		let p = broker.ping("node-2").catch(protectReject);

		broker.localBus.emit("$node.pong", { nodeID: "node-2", elapsedTime: 5, timeDiff: 3 });

		return p.then(res => {
			expect(res).toEqual({ nodeID: "node-2", elapsedTime: 5, timeDiff: 3 });
			expect(broker.transit.sendPing).toHaveBeenCalledTimes(1);
			expect(broker.transit.sendPing).toHaveBeenCalledWith("node-2");
		});
	});

	it("should ping one node with timeout", () => {
		broker.transit.sendPing.mockClear();

		let p = broker.ping("node-2", 500).catch(protectReject);

		clock.tick(600);

		return p.then(res => {
			expect(res).toEqual(null);
			expect(broker.transit.sendPing).toHaveBeenCalledTimes(1);
			expect(broker.transit.sendPing).toHaveBeenCalledWith("node-2");
		});
	});

	it("should ping multiple node", () => {
		broker.transit.sendPing.mockClear();

		let p = broker.ping(["node-2", "node-3"]).catch(protectReject);

		broker.localBus.emit("$node.pong", { nodeID: "node-2", elapsedTime: 5, timeDiff: 3 });
		broker.localBus.emit("$node.pong", { nodeID: "node-3", elapsedTime: 50, timeDiff: 30 });

		return p.then(res => {
			expect(res).toEqual({
				"node-2": { "elapsedTime": 5, "nodeID": "node-2", "timeDiff": 3 },
				"node-3": { "elapsedTime": 50, "nodeID": "node-3", "timeDiff": 30 }
			});
			expect(broker.transit.sendPing).toHaveBeenCalledTimes(2);
			expect(broker.transit.sendPing).toHaveBeenCalledWith("node-2");
			expect(broker.transit.sendPing).toHaveBeenCalledWith("node-3");
		});
	});

	it("should ping multiple node with timeout", () => {
		broker.transit.sendPing.mockClear();

		let p = broker.ping(["node-2", "node-3"], 1000).catch(protectReject);

		broker.localBus.emit("$node.pong", { nodeID: "node-3", elapsedTime: 50, timeDiff: 30 });

		clock.tick(1100);

		return p.then(res => {
			expect(res).toEqual({
				"node-2": null,
				"node-3": { "elapsedTime": 50, "nodeID": "node-3", "timeDiff": 30 }
			});
			expect(broker.transit.sendPing).toHaveBeenCalledTimes(2);
			expect(broker.transit.sendPing).toHaveBeenCalledWith("node-2");
			expect(broker.transit.sendPing).toHaveBeenCalledWith("node-3");
		});
	});

	it("should ping all available nodes (except local)", () => {
		broker.transit.sendPing.mockClear();

		broker.registry.getNodeList = jest.fn(() => ([
			{ id: "node-1", local: true, available: true },
			{ id: "node-3", local: false, available: true },
			{ id: "node-4", local: false, available: true },
		]));

		let p = broker.ping().catch(protectReject);

		broker.localBus.emit("$node.pong", { nodeID: "node-3", elapsedTime: 30, timeDiff: 33 });
		broker.localBus.emit("$node.pong", { nodeID: "node-4", elapsedTime: 40, timeDiff: 44 });

		return p.then(res => {
			expect(res).toEqual({
				"node-3": { "elapsedTime": 30, "nodeID": "node-3", "timeDiff": 33 },
				"node-4": { "elapsedTime": 40, "nodeID": "node-4", "timeDiff": 44 }
			});
			expect(broker.transit.sendPing).toHaveBeenCalledTimes(2);
			expect(broker.transit.sendPing).toHaveBeenCalledWith("node-3");
			expect(broker.transit.sendPing).toHaveBeenCalledWith("node-4");
		});
	});
});

describe("Test broker getHealthStatus", () => {
	let broker = new ServiceBroker({ logger: false });

	it("should call H.getHealthStatus", () => {
		broker.getHealthStatus();

		expect(H.getHealthStatus).toHaveBeenCalledTimes(1);
		expect(H.getHealthStatus).toHaveBeenCalledWith(broker);
	});
});

describe("Test registry links", () => {
	let broker = new ServiceBroker({ logger: false, transporter: "Fake" });

	broker.registry.getLocalNodeInfo = jest.fn();
	broker.registry.events.getGroups = jest.fn();
	broker.registry.events.emitLocalServices = jest.fn();

	it("should call registry.getLocalNodeInfo", () => {
		broker.getLocalNodeInfo();

		expect(broker.registry.getLocalNodeInfo).toHaveBeenCalledTimes(1);
	});

	it("should call registry.", () => {
		broker.getEventGroups("event.name");

		expect(broker.registry.events.getGroups).toHaveBeenCalledTimes(1);
		expect(broker.registry.events.getGroups).toHaveBeenCalledWith("event.name");
	});

	it("should call registry.events.emitLocalServices", () => {
		broker.emitLocalServices("user.created", { a: 5 }, ["users"], "node-3", true);

		expect(broker.registry.events.emitLocalServices).toHaveBeenCalledTimes(1);
		expect(broker.registry.events.emitLocalServices).toHaveBeenCalledWith("user.created", { a: 5 }, ["users"], "node-3", true);
	});
});
<|MERGE_RESOLUTION|>--- conflicted
+++ resolved
@@ -155,13 +155,9 @@
 			},
 
 			transit: {
-<<<<<<< HEAD
 				maxQueueSize: 50 * 1000,
-				packetLogFilter: []
-=======
-				disableReconnect: false,
+				packetLogFilter: [],
 				maxQueueSize: 50 * 1000
->>>>>>> ac21b38d
 			},
 
 			retryPolicy: {
