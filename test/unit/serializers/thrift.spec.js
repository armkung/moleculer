"use strict";

const { cloneDeep } = require("lodash");
const ThriftSerializer = require("../../../src/serializers/thrift");
const P = require("../../../src/packets");

describe("Test ThriftSerializer constructor", () => {
	it("should create an empty options", () => {
		let serializer = new ThriftSerializer();
		expect(serializer).toBeDefined();
		expect(serializer.serialize).toBeDefined();
		expect(serializer.deserialize).toBeDefined();
	});
});

describe("Test ProtoBuf serializer", () => {

	const serializer = new ThriftSerializer();
	serializer.init();

	it("should serialize the disconnect packet", () => {
		const obj = {
			ver: "4",
			sender: "test-1",
		};
		const s = serializer.serialize(obj, P.PACKET_DISCONNECT);
		expect(s.length).toBe(22);

		const res = serializer.deserialize(s, P.PACKET_DISCONNECT);
		expect(res).not.toBe(obj);
		expect(res).toEqual(obj);
	});

	it("should serialize the heartbeat packet", () => {
		const obj = {
			ver: "4",
			sender: "test-1",
			cpu: 12.5
		};
		const s = serializer.serialize(obj, P.PACKET_HEARTBEAT);
		expect(s.length).toBe(33);

		const res = serializer.deserialize(s, P.PACKET_HEARTBEAT);
		expect(res).not.toBe(obj);
		expect(res).toEqual(obj);
	});

	it("should serialize the discover packet", () => {
		const obj = {
			ver: "4",
			sender: "test-1",
		};
		const s = serializer.serialize(obj, P.PACKET_DISCOVER);
		expect(s.length).toBe(22);

		const res = serializer.deserialize(s, P.PACKET_DISCOVER);
		expect(res).not.toBe(obj);
		expect(res).toEqual(obj);
	});

	it("should serialize the info packet", () => {
		const obj = {
			ver: "4",
			sender: "test-1",
			services: [
				{ name: "users", version: "2", settings: {}, metadata: {}, actions: {
					"users.create": {}
				}, events: {
					"user.created": {}
				} }
			],
			config: {},
			instanceID: "123456",
			ipList: [ "127.0.0.1" ],
			hostname: "test-server",
			client: {
				type: "nodejs",
				version: "1.2.3",
				langVersion: "6.10.2",
			},
<<<<<<< HEAD
			metadata: {
				region: "eu-west1"
			}
		};
		const s = serializer.serialize(cloneDeep(obj), P.PACKET_INFO);
		expect(s.length).toBe(279);
=======
			seq: 3
		};
		const s = serializer.serialize(cloneDeep(obj), P.PACKET_INFO);
		expect(s.length).toBe(245);
>>>>>>> e0b2c57f

		const res = serializer.deserialize(s, P.PACKET_INFO);
		expect(res).not.toBe(obj);
		expect(res).toEqual(obj);

	});

	it("should serialize the event packet", () => {
		const obj = {
			ver: "4",
			sender: "test-1",
			event: "user.created",
			data: {
				a: 5,
				b: "Test"
			},
			broadcast: true
		};
		const s = serializer.serialize(cloneDeep(obj), P.PACKET_EVENT);
		expect(s.length).toBe(70);

		const res = serializer.deserialize(s, P.PACKET_EVENT);
		expect(res).not.toBe(obj);
		expect(res).toEqual(Object.assign(obj, { groups: null }));
	});

	it("should serialize the event packet with groups", () => {
		const obj = {
			ver: "4",
			sender: "test-1",
			event: "user.created",
			data: {
				a: 5,
				b: "Test"
			},
			groups: ["users", "payments"],
			broadcast: false
		};
		const s = serializer.serialize(cloneDeep(obj), P.PACKET_EVENT);
		expect(s.length).toBe(99);

		const res = serializer.deserialize(s, P.PACKET_EVENT);
		expect(res).not.toBe(obj);
		expect(res).toEqual(obj);
	});

	it("should serialize the event packet without data", () => {
		const obj = {
			ver: "4",
			sender: "test-1",
			event: "user.created",
			broadcast: true
		};
		const s = serializer.serialize(cloneDeep(obj), P.PACKET_EVENT);
		expect(s.length).toBe(45);

		const res = serializer.deserialize(s, P.PACKET_EVENT);
		expect(res).not.toBe(obj);
		expect(res).toEqual(Object.assign(obj, { data: null, groups: null }));
	});

	it("should serialize the request packet", () => {
		const obj = {
			ver: "4",
			sender: "test-1",
			id: "100",
			action: "posts.find",
			params: { id: 5 },
			meta: {
				user: {
					id: 1,
					roles: [ "admin" ]
				}
			},
			timeout: 1500,
			level: 4,
			metrics: true,
			parentID: "999",
			requestID: "12345",
			stream: false,
			seq: null
		};
		const s = serializer.serialize(cloneDeep(obj), P.PACKET_REQUEST);
		expect(s.length).toBe(154);

		const res = serializer.deserialize(s, P.PACKET_REQUEST);
		expect(res).not.toBe(obj);
		expect(res).toEqual(obj);
	});

	it("should serialize the request packet with buffer", () => {
		const obj = {
			ver: "4",
			sender: "test-1",
			id: "100",
			action: "posts.find",
			params: Buffer.from("binary data"),
			meta: {
				user: {
					id: 1,
					roles: [ "admin" ]
				}
			},
			timeout: 1500,
			level: 4,
			metrics: true,
			parentID: "999",
			requestID: "12345",
			stream: true,
			seq: 6
		};

		const s = serializer.serialize(cloneDeep(obj), P.PACKET_REQUEST);
		expect(s.length).toBe(164);

		const res = serializer.deserialize(s, P.PACKET_REQUEST);
		expect(res).not.toBe(obj);
		expect(res).toEqual(obj);
	});

	it("should serialize the response packet with data", () => {
		const obj = {
			ver: "4",
			sender: "test-1",
			id: "12345",
			success: true,
			data: [
				{ id: 1, name: "John" },
				{ id: 2, name: "Jane" }
			],
			meta: {
				user: {
					id: 1,
					roles: [ "admin" ]
				}
			},
			stream: false,
			seq: null
		};
		const s = serializer.serialize(cloneDeep(obj), P.PACKET_RESPONSE);
		expect(s.length).toBe(138);

		const res = serializer.deserialize(s, P.PACKET_RESPONSE);
		expect(res).not.toBe(obj);
		expect(res).toEqual(Object.assign(obj, { error: null }));
	});

	it("should serialize the response packet with buffer data", () => {
		const obj = {
			ver: "4",
			sender: "test-1",
			id: "12345",
			success: true,
			data: Buffer.from("binary data"),
			meta: {
				user: {
					id: 1,
					roles: [ "admin" ]
				}
			},
			stream: true,
			seq: 6
		};
		const s = serializer.serialize(cloneDeep(obj), P.PACKET_RESPONSE);
		expect(s.length).toBe(109);

		const res = serializer.deserialize(s, P.PACKET_RESPONSE);
		expect(res).not.toBe(obj);
		expect(res).toEqual(Object.assign(obj, { error: null }));
	});

	it("should serialize the response packet with error", () => {
		const obj = {
			ver: "4",
			sender: "test-1",
			id: "12345",
			success: false,
			error: {
				name: "ValidationError",
				message: "Invalid email!",
				code: 422,
				nodeID: "test-1",
				type: "ERR_INVALID_A",
				retryable: true,
				stack: "STACK_PLACEHOLDER",
				data: {
					a: 5
				},
			},
			meta: {
				user: {
					id: 1,
					roles: [ "admin" ]
				}
			},
			stream: false,
			seq: 0
		};
		const s = serializer.serialize(cloneDeep(obj), P.PACKET_RESPONSE);
		expect(s.length).toBe(263);

		const res = serializer.deserialize(s, P.PACKET_RESPONSE);
		expect(res).not.toBe(obj);
		expect(res).toEqual(Object.assign(obj, { data: null }));
	});

	it("should serialize the ping packet", () => {
		const obj = {
			ver: "4",
			sender: "test-1",
			time: 1234567,
			id: "123"
		};
		const s = serializer.serialize(obj, P.PACKET_PING);
		expect(s.length).toBe(43);

		const res = serializer.deserialize(s, P.PACKET_PING);
		expect(res).not.toBe(obj);
		expect(res).toEqual(Object.assign(obj, {
			time: { buffer: Buffer.from([0, 0, 0, 0, 0, 18, 214, 135]), offset: 0 }
		}));
	});

	it("should serialize the pong packet", () => {
		const obj = {
			ver: "4",
			sender: "test-1",
			id: "123",
			time: 1234567,
			arrived: 7654321,
		};
		const s = serializer.serialize(obj, P.PACKET_PONG);
		expect(s.length).toBe(54);

		const res = serializer.deserialize(s, P.PACKET_PONG);
		expect(res).not.toBe(obj);
		expect(res).toEqual(Object.assign(obj, {
			time: { buffer: Buffer.from([0, 0, 0, 0, 0, 18, 214, 135]), offset: 0 },
			arrived: { buffer: Buffer.from([0, 0, 0, 0, 0, 116, 203, 177]), offset: 0 }
		}));
	});

});

describe("Test ProtoBuf serializer with Gossip packets", () => {

	const serializer = new ThriftSerializer();
	serializer.init();

	it("should serialize the hello packet", () => {
		const obj = {
			ver: "4",
			sender: "test-1",
			host: "server-host",
			port: 45450,
		};
		const s = serializer.serialize(obj, P.PACKET_GOSSIP_HELLO);
		expect(s.length).toBe(47);

		const res = serializer.deserialize(s, P.PACKET_GOSSIP_HELLO);
		expect(res).toEqual(obj);
	});

	it("should serialize the empty REQUEST packet", () => {
		const obj = {
			ver: "4",
			sender: "test-1"
		};
		const s = serializer.serialize(cloneDeep(obj), P.PACKET_GOSSIP_REQ);
		expect(s.length).toBe(22);

		const res = serializer.deserialize(s, P.PACKET_GOSSIP_REQ);
		expect(res).toEqual(Object.assign(obj, { offline: null, online: null }));
	});

	it("should serialize the full REQUEST packet", () => {
		const obj = {
			ver: "4",
			sender: "test-1",
			online: {
				"node-1": [1, 2, 3],
				"node-2": [150, 0, 0]
			},
			offline: {
				"node-3": 23,
				"node-4": 26854204
			}
		};
		const s = serializer.serialize(cloneDeep(obj), P.PACKET_GOSSIP_REQ);
		expect(s.length).toBe(104);

		const res = serializer.deserialize(s, P.PACKET_GOSSIP_REQ);
		expect(res).toEqual(obj);
	});

	it("should serialize the empty RESPONSE packet", () => {
		const obj = {
			ver: "4",
			sender: "test-1"
		};
		const s = serializer.serialize(cloneDeep(obj), P.PACKET_GOSSIP_RES);
		expect(s.length).toBe(22);

		const res = serializer.deserialize(s, P.PACKET_GOSSIP_RES);
		expect(res).toEqual(Object.assign(obj, { offline: null, online: null }));
	});

	it("should serialize the full RESPONSE packet", () => {
		const obj = {
			ver: "4",
			sender: "test-1",
			online: {
				"node-1": [{ services: [] }, 2, 3],
				"node-2": [13, 56]
			},
			offline: {
				"node-3": 23,
				"node-4": 26854204
			}
		};
		const s = serializer.serialize(cloneDeep(obj), P.PACKET_GOSSIP_RES);
		expect(s.length).toBe(116);

		const res = serializer.deserialize(s, P.PACKET_GOSSIP_RES);
		expect(res).toEqual(obj);
	});

});
<|MERGE_RESOLUTION|>--- conflicted
+++ resolved
@@ -78,19 +78,13 @@
 				version: "1.2.3",
 				langVersion: "6.10.2",
 			},
-<<<<<<< HEAD
 			metadata: {
 				region: "eu-west1"
-			}
+			},
+			seq: 3
 		};
 		const s = serializer.serialize(cloneDeep(obj), P.PACKET_INFO);
 		expect(s.length).toBe(279);
-=======
-			seq: 3
-		};
-		const s = serializer.serialize(cloneDeep(obj), P.PACKET_INFO);
-		expect(s.length).toBe(245);
->>>>>>> e0b2c57f
 
 		const res = serializer.deserialize(s, P.PACKET_INFO);
 		expect(res).not.toBe(obj);
