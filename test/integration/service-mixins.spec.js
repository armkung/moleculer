const ServiceBroker = require("../../src/service-broker");
const { MoleculerError } = require("../../src/errors");
const _ = require("lodash");
const { protectReject } = require("../unit/utils");

describe("Test Service mixins", () => {

	let flowCreated = [];
	let flowStarted = [];
	let flowStopped = [];
	let flowHooks = [];

	let mixinL2 = {
		name: "mixinL2",

		settings: {
			a: 2,
			b: "Steve",
			c: "John"
		},

		metadata: {
			priority: 5,
			tag: "other"
		},

		hooks: {
			before: {
				"*"() {
					flowHooks.push("mixinL2-before-all");
				},
				beta() {
					flowHooks.push("mixinL2-before-beta");
				}
			},
			after: {
				beta() {
					flowHooks.push("mixinsL2-after-beta");
					return "Change result";
				}
			}
		},

		actions: {
			alpha: {
				handler() {
					return "From mixinL2";
				}
			},

			beta: {
				handler() {
					return "From mixinL2";
				}
			},

			charlie(ctx) {
				return {
					msg: "From mixinL2",
					action: _.omit(ctx.action, ["handler", "service", "metrics"])
				};
			},

			echo: {
				params: {
					id: "string"
				},
				handler() {
					return "From mixinL2";
				}
			}
		},

		methods: {
			mars: jest.fn(),
			jupiter: jest.fn()
		},

		events: {
			"oxygen": {
				handler: jest.fn()
			}
		},

		created: jest.fn(() => flowCreated.push("mixinL2")),
		started: jest.fn(() => flowStarted.push("mixinL2")),
		stopped: jest.fn(() => flowStopped.push("mixinL2"))
	};

	let mixin1L1 = {
		name: "mixin1L1",
		mixins: [mixinL2],
		settings: {
			b: 500,
			d: "Adam"
		},

		metadata: {
			scalable: true,
			priority: 3
		},

		hooks: {
			after: {
				beta(ctx, res) {
					flowHooks.push("mixin1L1-after-beta");
					return res;
				},
				"*"(ctx, res) {
					flowHooks.push("mixin1L1-after-all");
					return res;
				}
			}
		},

		actions: {
			beta() {
				return "From mixin1L1";
			},

			gamma() {
				return "From mixin1L1";
			},

			echo(ctx) {
				return {
					msg: "From mixin1L1",
					action: _.omit(ctx.action, ["handler", "service", "metrics"])
				};
			},
			foxtrot() {
				return "From mixin1L1";
			}
		},

		methods: {
			jupiter: jest.fn(),
			saturn: jest.fn()
		},

		events: {
			"oxygen": jest.fn(),
			"hydrogen": jest.fn(),
			"nitrogen": {
				group: "pnictogen",
				handler: jest.fn()
			}
		},

		created: jest.fn(() => flowCreated.push("mixin1L1")),
		stopped: jest.fn(() => flowStopped.push("mixin1L1"))
	};

	let mixin2L1 = {
		name: "mixin2L1",
		mixins: [mixinL2],
		settings: {
			b: 600,
			e: "Susan"
		},

		dependencies: "math",

		hooks: {
			error: {
				"*": [
					function(ctx, err) {
						flowHooks.push("mixin2L1-error-all-1");
						throw err;
					},
					function(ctx, err) {
						flowHooks.push("mixin2L1-error-all-2");
						throw err;
					}
				]
			}
		},

		actions: {
			gamma() {
				return "From mixin2L1";
			},

			delta() {
				return "From mixin2L1";
			},
			charlie: {
				cache: {
					keys: ["name"]
				}
			}
		},

		methods: {
			jupiter: jest.fn(),
			uranus: jest.fn(),
			venus: jest.fn()
		},

		events: {
			"oxygen": jest.fn(),
			"hydrogen": jest.fn()
		},

		created: jest.fn(() => flowCreated.push("mixin2L1")),
		started: jest.fn(() => flowStarted.push("mixin2L1"))
	};

	let mainSchema = {
		name: "main",

		mixins: [
			mixin1L1,
			mixin2L1
		],

		dependencies: [
			"posts",
			{ name: "users", version: 2 }
		],

		settings: {
			a: 999,
			f: "Bill"
		},

		metadata: {
			minMemory: "2g"
		},

		hooks: {
			before: {
				"*"(ctx) {
					flowHooks.push("main-before-all");
				},
				beta() {
					flowHooks.push("main-before-beta");
				}
			},
			after: {
				beta(ctx, res) {
					flowHooks.push("main-after-beta");
					return res;
				}
			},
			error: {
				"*"(ctx, err) {
					flowHooks.push("main-error-all");
					throw err;
				},
				zulu(ctx, err) {
					flowHooks.push("main-error-zulu");
					throw err;
				}
			}
		},

		actions: {
			tango() {
				return "From main";
			},
			charlie: {
				params: {
					name: "string"
				}
			},
<<<<<<< HEAD
			zulu() {
				throw new MoleculerError("Zulu error");
			}
=======
			foxtrot: false
>>>>>>> 4d515843
		},

		methods: {
			uranus: jest.fn()
		},

		events: {
			"oxygen": jest.fn(),
			"carbon": jest.fn(),
			"nitrogen": jest.fn()
		},

		created: jest.fn(() => flowCreated.push("main")),
		started: jest.fn(() => flowStarted.push("main")),
		stopped: jest.fn(() => flowStopped.push("main"))
	};

	let broker = new ServiceBroker({ logger: false });

	let svc = broker.createService(mainSchema);
	svc.waitForServices = jest.fn(() => Promise.resolve());

	// console.log(svc.schema);

	it("should call every created handler", () => {
		expect(mainSchema.created).toHaveBeenCalledTimes(1);
		expect(mixin1L1.created).toHaveBeenCalledTimes(1);
		expect(mixin2L1.created).toHaveBeenCalledTimes(1);
		expect(mixinL2.created).toHaveBeenCalledTimes(2);
		expect(flowCreated.join("-")).toBe("mixinL2-mixin2L1-mixinL2-mixin1L1-main");

		return broker.start();
	});

	it("should call every start handler", () => {
		expect(mainSchema.started).toHaveBeenCalledTimes(1);
		expect(mixin2L1.started).toHaveBeenCalledTimes(1);
		expect(mixinL2.started).toHaveBeenCalledTimes(2);
		expect(flowStarted.join("-")).toBe("mixinL2-mixin2L1-mixinL2-main");
	});

	it("should merge settings", () => {
		expect(svc.settings).toEqual({
			a: 999,
			b: 500,
			c: "John",
			d: "Adam",
			e: "Susan",
			f: "Bill"
		});
	});

	it("should merge dependencies", () => {
		expect(svc.schema.dependencies).toEqual([
			"posts",
			{ name: "users", version: 2 },
			"math"
		]);
		expect(svc.waitForServices).toHaveBeenCalledTimes(1);
		expect(svc.waitForServices).toHaveBeenCalledWith(["posts", { name: "users", version: 2 }, "math"], 0);
	});

	it("should merge metadata", () => {
		expect(svc.metadata).toEqual({
			priority: 3,
			tag: "other",
			scalable: true,
			minMemory: "2g"
		});
	});

	it("should call 'beta' action", () => {
		flowHooks = [];
		return broker.call("main.beta").catch(protectReject).then(res => {
			expect(res).toBe("Change result");
			expect(flowHooks).toEqual([
				"mixinL2-before-all",
				"mixinL2-before-all",
				"main-before-all",
				"mixinL2-before-beta",
				"mixinL2-before-beta",
				"main-before-beta",
				"main-after-beta",
				"mixin1L1-after-beta",
				"mixinsL2-after-beta",
				"mixinsL2-after-beta",
				"mixin1L1-after-all"
			]);
		});
	});

	it("should call 'delta' action", () => {
		flowHooks = [];
		return broker.call("main.delta").catch(protectReject).then(res => {
			expect(res).toBe("From mixin2L1");
			expect(flowHooks).toEqual([
				"mixinL2-before-all",
				"mixinL2-before-all",
				"main-before-all",
				"mixin1L1-after-all"
			]);
		});
	});

	it("should call 'gamma' action", () => {
		flowHooks = [];
		return broker.call("main.gamma").catch(protectReject).then(res => {
			expect(res).toBe("From mixin1L1");
			expect(flowHooks).toEqual([
				"mixinL2-before-all",
				"mixinL2-before-all",
				"main-before-all",
				"mixin1L1-after-all"
			]);
		});
	});

	it("should call 'alpha' action", () => {
		flowHooks = [];
		return broker.call("main.alpha").catch(protectReject).then(res => {
			expect(res).toBe("From mixinL2");
			expect(flowHooks).toEqual([
				"mixinL2-before-all",
				"mixinL2-before-all",
				"main-before-all",
				"mixin1L1-after-all"
			]);
		});
	});

	it("should call 'tango' action", () => {
		flowHooks = [];
		return broker.call("main.tango").catch(protectReject).then(res => {
			expect(res).toBe("From main");
			expect(flowHooks).toEqual([
				"mixinL2-before-all",
				"mixinL2-before-all",
				"main-before-all",
				"mixin1L1-after-all"
			]);
		});
	});

	it("should call 'charlie' action", () => {
		flowHooks = [];
		return broker.call("main.charlie", { name: "John" }).catch(protectReject).then(res => {
			expect(res.msg).toBe("From mixinL2");
			expect(res.action).toEqual({
				cache: {
					keys: ["name"]
				},
				name: "main.charlie",
				rawName: "charlie",
				params: {
					"name": "string"
				}
			});
			expect(flowHooks).toEqual([
				"mixinL2-before-all",
				"mixinL2-before-all",
				"main-before-all",
				"mixin1L1-after-all"
			]);
		});
	});

	it("should call 'echo' action", () => {
		flowHooks = [];
		return broker.call("main.echo", { id: "1" }).catch(protectReject).then(res => {
			expect(res.msg).toBe("From mixin1L1");
			expect(res.action).toEqual({
				cache: false,
				name: "main.echo",
				rawName: "echo",
				params: {
					"id": "string"
				}
			});
			expect(flowHooks).toEqual([
				"mixinL2-before-all",
				"mixinL2-before-all",
				"main-before-all",
				"mixin1L1-after-all"
			]);
		});
	});

	it("should call 'zulu' action", () => {
		flowHooks = [];
		return broker.call("main.zulu").then(protectReject).catch(err => {
			expect(err.message).toBe("Zulu error");
			expect(flowHooks).toEqual([
				"mixinL2-before-all",
				"mixinL2-before-all",
				"main-before-all",
				"main-error-zulu",
				"main-error-all",
				"mixin2L1-error-all-1",
				"mixin2L1-error-all-2",
			]);
		});
	});

	it("should not call 'foxtrot' action", () => {
		return broker.call("main.foxtrot").catch(err => {
			expect(err.name).toBe("ServiceNotFoundError");
		});
	});

	it("should call 'jupiter' method", () => {
		svc.jupiter();
		expect(mixin1L1.methods.jupiter).toHaveBeenCalledTimes(1);
	});

	it("should call 'uranus' method", () => {
		svc.uranus();
		expect(mainSchema.methods.uranus).toHaveBeenCalledTimes(1);
	});

	it("should call 'saturn' method", () => {
		svc.saturn();
		expect(mixin1L1.methods.saturn).toHaveBeenCalledTimes(1);
	});

	it("should call 'mars' method", () => {
		svc.mars();
		expect(mixinL2.methods.mars).toHaveBeenCalledTimes(1);
	});

	it("should call 'venus' method", () => {
		svc.venus();
		expect(mixin2L1.methods.venus).toHaveBeenCalledTimes(1);
	});

	it("should call 'oxygen' event handlers", () => {
		let payload = { a: 5 };
		broker.broadcastLocal("oxygen", payload);

		expect(mainSchema.events.oxygen).toHaveBeenCalledTimes(1);
		expect(mainSchema.events.oxygen).toHaveBeenCalledWith(payload, broker.nodeID, "oxygen");

		expect(mixin1L1.events.oxygen).toHaveBeenCalledTimes(1);
		expect(mixin1L1.events.oxygen).toHaveBeenCalledWith(payload, broker.nodeID, "oxygen");

		expect(mixin2L1.events.oxygen).toHaveBeenCalledTimes(1);
		expect(mixin2L1.events.oxygen).toHaveBeenCalledWith(payload, broker.nodeID, "oxygen");

		expect(mixinL2.events.oxygen.handler).toHaveBeenCalledTimes(2);
		expect(mixinL2.events.oxygen.handler).toHaveBeenCalledWith(payload, broker.nodeID, "oxygen");
	});

	it("should call 'carbon' event handlers", () => {
		let payload = { a: 5 };
		broker.broadcastLocal("carbon", payload);

		expect(mainSchema.events.carbon).toHaveBeenCalledTimes(1);
		expect(mainSchema.events.carbon).toHaveBeenCalledWith(payload, broker.nodeID, "carbon");
	});

	it("should call 'hydrogen' event handlers", () => {
		let payload = { a: 5 };
		broker.broadcastLocal("hydrogen", payload);

		expect(mixin1L1.events.hydrogen).toHaveBeenCalledTimes(1);
		expect(mixin1L1.events.hydrogen).toHaveBeenCalledWith(payload, broker.nodeID, "hydrogen");

		expect(mixin2L1.events.hydrogen).toHaveBeenCalledTimes(1);
		expect(mixin2L1.events.hydrogen).toHaveBeenCalledWith(payload, broker.nodeID, "hydrogen");
	});

	it("should call 'nitrogen' event handlers without group", () => {
		let payload = { a: 5 };
		broker.broadcastLocal("nitrogen", payload);

		expect(mixin1L1.events.nitrogen.handler).toHaveBeenCalledTimes(1);
		expect(mixin1L1.events.nitrogen.handler).toHaveBeenCalledWith(payload, broker.nodeID, "nitrogen");

		expect(mainSchema.events.nitrogen).toHaveBeenCalledTimes(1);
		expect(mainSchema.events.nitrogen).toHaveBeenCalledWith(payload, broker.nodeID, "nitrogen");
	});

	it("should call 'nitrogen' event handlers with group", () => {
		mixin1L1.events.nitrogen.handler.mockClear();
		mainSchema.events.nitrogen.mockClear();

		let payload = { a: 5 };
		broker.broadcastLocal("nitrogen", payload, "pnictogen");

		expect(mixin1L1.events.nitrogen.handler).toHaveBeenCalledTimes(1);
		expect(mixin1L1.events.nitrogen.handler).toHaveBeenCalledWith(payload, broker.nodeID, "nitrogen");

		expect(mainSchema.events.nitrogen).toHaveBeenCalledTimes(1);
		expect(mainSchema.events.nitrogen).toHaveBeenCalledWith(payload, broker.nodeID, "nitrogen");
	});

	it("should call 'nitrogen' event handlers with wrong group", () => {
		mixin1L1.events.nitrogen.handler.mockClear();
		mainSchema.events.nitrogen.mockClear();

		let payload = { a: 5 };
		broker.broadcastLocal("nitrogen", payload, "other");

		expect(mixin1L1.events.nitrogen.handler).toHaveBeenCalledTimes(0);
		expect(mainSchema.events.nitrogen).toHaveBeenCalledTimes(0);
	});

	it("calling broker.stop", () => {
		return broker.stop();
	});

	it("should called stop handler", () => {
		expect(mainSchema.stopped).toHaveBeenCalledTimes(1);
		expect(mixin1L1.stopped).toHaveBeenCalledTimes(1);
		expect(mixinL2.stopped).toHaveBeenCalledTimes(2);

		expect(flowStopped.join("-")).toBe("main-mixin1L1-mixinL2-mixinL2");
	});

});<|MERGE_RESOLUTION|>--- conflicted
+++ resolved
@@ -264,13 +264,11 @@
 					name: "string"
 				}
 			},
-<<<<<<< HEAD
 			zulu() {
 				throw new MoleculerError("Zulu error");
-			}
-=======
+			},
+
 			foxtrot: false
->>>>>>> 4d515843
 		},
 
 		methods: {
