--- conflicted
+++ resolved
@@ -116,15 +116,13 @@
 					this.logger.warn("Connection is failed.", err && err.message || 'Unknown error');
 					this.logger.debug(err);
 
-<<<<<<< HEAD
 					if (this.opts.disableReconnect) {
 						return;
 					}
 
-=======
 					reconnectStarted = true;
->>>>>>> 144c294a
-					setTimeout(() => {
+
+          setTimeout(() => {
 						this.logger.info("Reconnecting...");
 						doConnect();
 					}, 5 * 1000);
