/*
 * moleculer
 * Copyright (c) 2018 MoleculerJS (https://github.com/moleculerjs/moleculer)
 * MIT Licensed
 */

"use strict";

const Promise = require("bluebird");
const _ = require("lodash");

const P = require("./packets");
const { Packet } = require("./packets");
const E = require("./errors");

const { Transform } = require("stream");

/**
 * Transit class
 *
 * @class Transit
 */
class Transit {

	/**
	 * Create an instance of Transit.
	 *
	 * @param {ServiceBroker} Broker instance
	 * @param {Transporter} Transporter instance
	 * @param {Object?} opts
	 *
	 * @memberof Transit
	 */
	constructor(broker, transporter, opts) {
		this.broker = broker;
		this.logger = broker.getLogger("transit");
		this.nodeID = broker.nodeID;
		this.tx = transporter;
		this.opts = opts;

		this.pendingRequests = new Map();
		this.pendingReqStreams = new Map();
		this.pendingResStreams = new Map();

		this.stat = {
			packets: {
				sent: {
					count: 0,
					bytes: 0
				},
				received: {
					count: 0,
					bytes: 0
				}
			}
		};

		this.connected = false;
		this.disconnecting = false;
		this.isReady = false;

		if (this.tx) {
			this.tx.init(this, this.messageHandler.bind(this), this.afterConnect.bind(this));
		}

		this.__connectResolve = null;
	}

	/**
	 * It will be called after transporter connected or reconnected.
	 *
	 * @param {any} wasReconnect
	 * @returns {Promise}
	 *
	 * @memberof Transit
	 */
	afterConnect(wasReconnect) {
		return Promise.resolve()

			.then(() => {
				if (!wasReconnect)
					return this.makeSubscriptions();
			})

			.then(() => this.discoverNodes())
			.delay(500) // Waiting for incoming INFO packets

			.then(() => {
				this.connected = true;

				this.broker.broadcastLocal("$transporter.connected");

				if (this.__connectResolve) {
					this.__connectResolve();
					this.__connectResolve = null;
				}
			});
	}

	/**
	 * Connect with transporter. If failed, try again after 5 sec.
	 *
	 * @memberof Transit
	 */
	connect() {
		this.logger.info("Connecting to the transporter...");
		return new Promise(resolve => {
			this.__connectResolve = resolve;

			const doConnect = () => {
				let reconnectStarted = false;
				const errorHandler = (err) => {
					if (this.disconnecting) return;
					if (reconnectStarted) return;

					this.logger.warn("Connection is failed.", err && err.message || "Unknown error");
					this.logger.debug(err);

					if (this.opts.disableReconnect) {
						return;
					}

					reconnectStarted = true;

					setTimeout(() => {
						this.logger.info("Reconnecting...");
						doConnect();
					}, 5 * 1000);
				};
				/* istanbul ignore next */
				this.tx.connect(errorHandler).catch(errorHandler);
			};

			doConnect();

		});
	}

	/**
	 * Disconnect with transporter
	 *
	 * @memberof Transit
	 */
	disconnect() {
		this.connected = false;
		this.isReady = false;
		this.disconnecting = true;

		this.broker.broadcastLocal("$transporter.disconnected", { graceFul: true });

		if (this.tx.connected) {
			return this.sendDisconnectPacket()
				.then(() => this.tx.disconnect())
				.then(() => this.disconnecting = false);
		}

		this.disconnecting = false;
		/* istanbul ignore next */
		return Promise.resolve();
	}

	/**
	 * Local broker is ready (all services loaded).
	 * Send INFO packet to all other nodes
	 */
	ready() {
		if (this.connected) {
			this.isReady = true;
			return this.sendNodeInfo();
		}
	}

	/**
	 * Send DISCONNECT to remote nodes
	 *
	 * @returns {Promise}
	 *
	 * @memberof Transit
	 */
	sendDisconnectPacket() {
		return this.publish(new Packet(P.PACKET_DISCONNECT)).catch(err => this.logger.debug("Unable to send DISCONNECT packet.", err));
	}

	/**
	 * Subscribe to topics for transportation
	 *
	 * @memberof Transit
	 */
	makeSubscriptions() {
		this.subscribing = this.tx.makeSubscriptions([

			// Subscribe to broadcast events
			{ cmd: P.PACKET_EVENT, nodeID: this.nodeID },

			// Subscribe to requests
			{ cmd: P.PACKET_REQUEST, nodeID: this.nodeID },

			// Subscribe to node responses of requests
			{ cmd: P.PACKET_RESPONSE, nodeID: this.nodeID },

			// Discover handler
			{ cmd: P.PACKET_DISCOVER },
			{ cmd: P.PACKET_DISCOVER, nodeID: this.nodeID },

			// NodeInfo handler
			{ cmd: P.PACKET_INFO }, // Broadcasted INFO. If a new node connected
			{ cmd: P.PACKET_INFO, nodeID: this.nodeID }, // Response INFO to DISCOVER packet

			// Disconnect handler
			{ cmd: P.PACKET_DISCONNECT },

			// Heartbeat handler
			{ cmd: P.PACKET_HEARTBEAT },

			// Ping handler
			{ cmd: P.PACKET_PING }, // Broadcasted
			{ cmd: P.PACKET_PING, nodeID: this.nodeID }, // Targeted

			// Pong handler
			{ cmd: P.PACKET_PONG, nodeID: this.nodeID }

		]).then(() => {
			this.subscribing = null;
		});

		return this.subscribing;
	}

	/**
	 * Message handler for incoming packets
	 *
	 * @param {Array} topic
	 * @param {String} msg
	 * @returns {Boolean} If packet is processed return with `true`
	 *
	 * @memberof Transit
	 */
	messageHandler(cmd, packet) {
		try {
			const payload = packet.payload;

			// Check payload
			if (!payload) {
				/* istanbul ignore next */
				throw new E.MoleculerServerError("Missing response payload.", 500, "MISSING_PAYLOAD");
			}

			// Check protocol version
			if (payload.ver !== this.broker.PROTOCOL_VERSION) {
				throw new E.ProtocolVersionMismatchError({
					nodeID: payload.sender,
					actual: this.broker.PROTOCOL_VERSION,
					received: payload.ver
				});
			}

			// Skip own packets (if only built-in balancer disabled)
			if (payload.sender === this.nodeID && (cmd !== P.PACKET_EVENT && cmd !== P.PACKET_REQUEST && cmd !== P.PACKET_RESPONSE))
				return;

			// log only if packet type was not disabled by options
			if (!this.opts.packetLogFilter.includes(cmd)) {
<<<<<<< HEAD
				this.logger.debug(`<= Incoming ${cmd} packet from '${payload.sender}'`);
=======
				this.logger.debug(`Incoming ${cmd} packet from '${payload.sender}'`);
>>>>>>> 1578a849
			}

			// Request
			if (cmd === P.PACKET_REQUEST) {
				return this._requestHandler(payload);
			}

			// Response
			else if (cmd === P.PACKET_RESPONSE) {
				this._responseHandler(payload);
			}

			// Event
			else if (cmd === P.PACKET_EVENT) {
				this._eventHandler(payload);
			}

			// Discover
			else if (cmd === P.PACKET_DISCOVER) {
				this.sendNodeInfo(payload.sender);
			}

			// Node info
			else if (cmd === P.PACKET_INFO) {
				this.broker.registry.processNodeInfo(payload);
			}

			// Disconnect
			else if (cmd === P.PACKET_DISCONNECT) {
				this.broker.registry.nodeDisconnected(payload);
			}

			// Heartbeat
			else if (cmd === P.PACKET_HEARTBEAT) {
				this.broker.registry.nodeHeartbeat(payload);
			}

			// Ping
			else if (cmd === P.PACKET_PING) {
				this.sendPong(payload);
			}

			// Pong
			else if (cmd === P.PACKET_PONG) {
				this.processPong(payload);
			}

			return true;
		} catch (err) {
			this.logger.error(err, cmd, packet);
		}
		return false;
	}

	/**
	 * Handle incoming event
	 *
	 * @param {any} payload
	 * @memberof Transit
	 */
	_eventHandler(payload) {
		this.logger.debug(`Event '${payload.event}' received from '${payload.sender}' node` + (payload.groups ? ` in '${payload.groups.join(", ")}' group(s)` : "") + ".");

		if (!this.broker.started) {
			this.logger.warn(`Incoming '${payload.event}' event from '${payload.sender}' node is dropped, because broker is stopped.`);
		}

		this.broker.emitLocalServices(payload.event, payload.data, payload.groups, payload.sender, payload.broadcast);
	}

	/**
	 * Handle incoming request
	 *
	 * @param {Object} payload
	 *
	 * @memberof Transit
	 */
	_requestHandler(payload) {
		this.logger.debug(`<= Request '${payload.action}' received from '${payload.sender}' node.`);

		try {
			if (!this.broker.started) {
				this.logger.warn(`Incoming '${payload.action}' request from '${payload.sender}' node is dropped, because broker is stopped.`);
				throw new E.ServiceNotAvailableError({ action: payload.action, nodeID: this.nodeID });
			}

			let pass;
			if (payload.stream !== undefined) {
				pass = this.pendingReqStreams.get(payload.id);
				if (pass) {
					if (!payload.stream) {

						// Check stream error
						if (payload.meta["$streamError"]) {
							pass.emit("error", this._createErrFromPayload(payload.meta["$streamError"], payload.sender));
						}

						this.logger.debug(`<= Stream closing is received from '${payload.sender}'. Seq: ${payload.seq}`);

						// End of stream
						pass.end();

						// Remove pending request
						this.removePendingRequest(payload.id);

						return;

					} else {
						this.logger.debug(`<= Stream chunk is received from '${payload.sender}'. Seq: ${payload.seq}`);
						// stream chunk received
						pass.write(payload.params.type === "Buffer" ? new Buffer.from(payload.params.data) : payload.params);

						return;
					}

				} else if (payload.stream) {
					this.logger.debug(`<= New stream is received from '${payload.sender}'. Seq: ${payload.seq}`);

					// Create a new pass stream
					pass = new Transform({
						transform: function(chunk, encoding, done) {
							this.push(chunk);
							return done();
						}
					});
					this.pendingReqStreams.set(payload.id, pass);
				}
			}

			const endpoint = this.broker._getLocalActionEndpoint(payload.action);

			// Recreate caller context
			const ctx = new this.broker.ContextFactory(this.broker, endpoint);
			ctx.id = payload.id;
			ctx.setParams(pass ? pass : payload.params);
			ctx.parentID = payload.parentID;
			ctx.requestID = payload.requestID;
			ctx.meta = payload.meta || {};
			ctx.level = payload.level;
			ctx.metrics = !!payload.metrics;
			ctx.nodeID = payload.sender;

			ctx.options.timeout = payload.timeout || this.broker.options.requestTimeout || 0;

			const p = endpoint.action.handler(ctx);
			// Pointer to Context
			p.ctx = ctx;

			return p
				.then(res => this.sendResponse(payload.sender, payload.id, ctx.meta, res, null))
				.catch(err => this.sendResponse(payload.sender, payload.id, ctx.meta, null, err));

		} catch (err) {
			return this.sendResponse(payload.sender, payload.id, payload.meta, null, err);
		}
	}

	_createErrFromPayload(error, sender) {
		let err = E.recreateError(error);
		if (!err) {
			err = new Error(error.message);
			err.name = error.name;
			err.code = error.code;
			err.type = error.type;
			err.data = error.data;
		}
		err.message += ` (NodeID: ${sender})`;
		err.retryable = error.retryable;
		err.nodeID = error.nodeID || sender;
		if (error.stack)
			err.stack = error.stack;

		return err;
	}

	/**
	 * Process incoming response of request
	 *
	 * @param {Object} packet
	 *
	 * @memberof Transit
	 */
	_responseHandler(packet) {
		const id = packet.id;
		const req = this.pendingRequests.get(id);

		// If not exists (timed out), we skip response processing
		if (req == null) {
			this.logger.debug("Orphan response is received. Maybe the request is timed out earlier. ID:", packet.id, ", Sender:", packet.sender);
			return;
		}

		this.logger.debug(`<= Response '${req.action.name}' is received from '${packet.sender}'.`);

		// Update nodeID in context (if it uses external balancer)
		req.ctx.nodeID = packet.sender;

		// Merge response meta with original meta
		_.assign(req.ctx.meta, packet.meta);

		// Handle stream repose
		if (packet.stream != null) {
			//get the underlined stream for id
			let pass = this.pendingResStreams.get(id);
			if (pass) {
				if (!packet.stream) {
					// Received error?
					if (!packet.success)
						pass.emit("error", this._createErrFromPayload(packet.error, packet.sender));

					this.logger.debug(`<= Stream closing is received from '${packet.sender}'. Seq: ${packet.seq}`);

					// End of stream
					pass.end();

					// Remove pending request
					this.removePendingRequest(id);

				} else {
					// stream chunk
<<<<<<< HEAD
					this.logger.debug(`<= Stream chunk is received from '${packet.sender}'. Seq: ${packet.seq}`);
					pass.write(packet.data.type === "Buffer" ? new Buffer.from(packet.data.data):packet.data);
=======
					this.logger.debug(`Stream chunk is received from '${packet.sender}'`);
					pass.write(packet.data.type === "Buffer" ? new Buffer.from(packet.data.data) : packet.data);
>>>>>>> 1578a849
				}
				return req.resolve(packet.data);

			} else if (packet.stream) {
				// Create a new pass stream
				this.logger.debug(`<= New stream is received from '${packet.sender}'. Seq: ${packet.seq}`);

				pass = new Transform({
					transform: function(chunk, encoding, done) {
						this.push(chunk);
						return done();
					}
				});
				this.pendingResStreams.set(id, pass);
				return req.resolve(pass);
			}
		}

		// Remove pending request
		this.removePendingRequest(id);

		if (!packet.success) {
			req.reject(this._createErrFromPayload(packet.error, packet.sender));
		} else {
			req.resolve(packet.data);
		}
	}

	/**
	 * Send a request to a remote service. It returns a Promise
	 * what will be resolved when the response received.
	 *
	 * @param {<Context>} ctx            Context of request
	 * @returns    {Promise}
	 *
	 * @memberof Transit
	 */
	request(ctx) {
		if (this.opts.maxQueueSize && this.pendingRequests.size > this.opts.maxQueueSize)
			return Promise.reject(new E.QueueIsFullError({
				action: ctx.action.name,
				nodeID: this.nodeID,
				size: this.pendingRequests.length,
				limit: this.opts.maxQueueSize
			}));

		// Expanded the code that v8 can optimize it.  (TryCatchStatement disable optimizing)
		return new Promise((resolve, reject) => this._sendRequest(ctx, resolve, reject));
	}

	/**
	 * Send a remote request
	 *
	 * @param {<Context>} ctx        Context of request
	 * @param {Function} resolve    Resolve of Promise
	 * @param {Function} reject    Reject of Promise
	 *
	 * @memberof Transit
	 */
	_sendRequest(ctx, resolve, reject) {
		const isStream = ctx.params && ctx.params.readable === true && typeof ctx.params.on === "function" && typeof ctx.params.pipe === "function";

		const request = {
			action: ctx.action,
			nodeID: ctx.nodeID,
			ctx,
			resolve,
			reject,
			stream: isStream // ???
		};

		const payload = {
			id: ctx.id,
			action: ctx.action.name,
			params: isStream ? null : ctx.params,
			meta: ctx.meta,
			timeout: ctx.options.timeout,
			level: ctx.level,
			metrics: ctx.metrics,
			parentID: ctx.parentID,
			requestID: ctx.requestID,
			stream: isStream,
		};

		if (payload.stream) {
			payload.seq = 0;
		}

		const packet = new Packet(P.PACKET_REQUEST, ctx.nodeID, payload);

		const nodeName = ctx.nodeID ? `'${ctx.nodeID}'` : "someone";
		this.logger.debug(`=> Send '${ctx.action.name}' request to ${nodeName} node.`);

		const publishCatch = err => this.logger.error(`Unable to send '${ctx.action.name}' request to ${nodeName} node.`, err);

		// Add to pendings
		this.pendingRequests.set(ctx.id, request);

		// Publish request
		this.publish(packet)
			.then(() => {
				if (isStream) {
					// Skip to send ctx.meta with chunks because it doesn't appear on the remote side.
					payload.meta = {};

					const stream = ctx.params;
					stream.on("data", chunk => {
						const copy = Object.assign({}, payload);
						copy.seq = payload.seq++;
						copy.stream = true;
						copy.params = chunk;
						stream.pause();

						this.logger.debug(`=> Send stream chunk to ${nodeName} node. Seq: ${copy.seq}`);

						return this.publish(new Packet(P.PACKET_REQUEST, ctx.nodeID, copy))
							.then(() => stream.resume())
							.catch(publishCatch);
					});

					stream.on("end", () => {
						const copy = Object.assign({}, payload);
						copy.seq = payload.seq++;
						copy.params = null;
						copy.stream = false;

						this.logger.debug(`=> Send stream closing to ${nodeName} node. Seq: ${copy.seq}`);

						return this.publish(new Packet(P.PACKET_REQUEST, ctx.nodeID, copy))
							.catch(publishCatch);
					});

					stream.on("error", err => {
						const copy = Object.assign({}, payload);
						copy.seq = payload.seq++;
						copy.stream = false;
						copy.meta["$streamError"] = this._createPayloadErrorField(err);
						copy.params = null;

						this.logger.debug(`=> Send stream error to ${nodeName} node.`, copy.meta["$streamError"]);

						return this.publish(new Packet(P.PACKET_REQUEST, ctx.nodeID, copy))
							.catch(publishCatch);
					});
				}
			})
			.catch(err => {
				publishCatch(err);
				reject(err);
			});
	}

	/**
	 * Send a broadcast event to a remote node
	 *
	 * @param {String} nodeID
	 * @param {String} event
	 * @param {any} data
	 *
	 * @memberof Transit
	 */
	sendBroadcastEvent(nodeID, event, data, groups) {
		this.logger.debug(`=> Send '${event}' event to '${nodeID}' node` + (groups ? ` in '${groups.join(", ")}' group(s)` : "") + ".");

		this.publish(new Packet(P.PACKET_EVENT, nodeID, {
			event,
			data,
			groups,
			broadcast: true
		})).catch(err => this.logger.error(`Unable to send '${event}' broadcast event to '${nodeID}' node.`, err));
	}

	/**
	 * Send a grouped event to remote nodes.
	 * The event is balanced internally.
	 *
	 * @param {String} event
	 * @param {any} data
	 * @param {Object} nodeGroups
	 *
	 * @memberof Transit
	 */
	sendBalancedEvent(event, data, nodeGroups) {
		_.forIn(nodeGroups, (groups, nodeID) => {
			this.logger.debug(`=> Send '${event}' event to '${nodeID}' node` + (groups ? ` in '${groups.join(", ")}' group(s)` : "") + ".");

			this.publish(new Packet(P.PACKET_EVENT, nodeID, {
				event,
				data,
				groups,
				broadcast: false
			})).catch(err => this.logger.error(`Unable to send '${event}' event to '${nodeID}' node.`, err));
		});
	}

	/**
	 * Send an event to groups.
	 * The event is balanced by transporter
	 *
	 * @param {String} event
	 * @param {any} data
	 * @param {Object} groups
	 *
	 * @memberof Transit
	 */
	sendEventToGroups(event, data, groups) {
		this.logger.debug(`=> Send '${event}' event to '${groups.join(", ")}' group(s).`);
		this.publish(new Packet(P.PACKET_EVENT, null, {
			event,
			data,
			groups,
			broadcast: false
		})).catch(err => this.logger.error(`Unable to send '${event}' event to groups.`, err));
	}

	/**
	 * Remove a pending request
	 *
	 * @param {any} id
	 *
	 * @memberof Transit
	 */
	removePendingRequest(id) {
		this.pendingRequests.delete(id);

		this.pendingReqStreams.delete(id);
		this.pendingResStreams.delete(id);
	}

	/**
	 * Remove a pending request & streams
	 *
	 * @param {String} nodeID
	 *
	 * @memberof Transit
	 */
	removePendingRequestByNodeID(nodeID) {
		this.logger.debug(`Remove pending requests of '${nodeID}' node.`);
		this.pendingRequests.forEach((req, id) => {
			if (req.nodeID === nodeID) {
				this.pendingRequests.delete(id);

				// Reject the request
				req.reject(new E.RequestRejectedError({
					action: req.action.name,
					nodeID: req.nodeID
				}));

				this.pendingReqStreams.delete(id);
				this.pendingResStreams.delete(id);
			}
		});
	}

	/**
	 * Create error field in outgoing payload
	 *
	 * @param {Error} err
	 * @returns {Object}
	 * @memberof Transit
	 */
	_createPayloadErrorField(err) {
		return {
			name: err.name,
			message: err.message,
			nodeID: err.nodeID || this.nodeID,
			code: err.code,
			type: err.type,
			retryable: err.retryable,
			stack: err.stack,
			data: err.data
		};
	}

	/**
	 * Send back the response of request
	 *
	 * @param {String} nodeID
	 * @param {String} id
	 * @param {any} meta
	 * @param {any} data
	 * @param {Error} err
	 *
	 * @memberof Transit
	 */
	sendResponse(nodeID, id, meta, data, err) {
		// Publish the response
		const payload = {
			id: id,
			meta: meta,
			success: err == null,
			data: data
		};

		if (err)
			payload.error = this._createPayloadErrorField(err);

		const publishCatch = err => this.logger.error(`Unable to send '${id}' response to '${nodeID}' node.`, err);

		if (data && data.readable === true && typeof data.on === "function" && typeof data.pipe === "function") {
			// Streaming response
			payload.stream = true;
			payload.seq = 0;

			const stream = data;
			stream.pause();

			stream.on("data", chunk => {
				const copy = Object.assign({}, payload);
				copy.stream = true;
				copy.seq = payload.seq++;
				copy.data = chunk;
				stream.pause();

				this.logger.debug(`=> Send stream chunk to ${nodeID} node. Seq: ${copy.seq}`);

				return this.publish(new Packet(P.PACKET_RESPONSE, nodeID, copy))
					.then(() => stream.resume())
					.catch(publishCatch);
			});

			stream.on("end", () => {
				const copy = Object.assign({}, payload);
				copy.stream = false;
				copy.seq = payload.seq++;
				copy.data = null;

				this.logger.debug(`=> Send stream closing to ${nodeID} node. Seq: ${copy.seq}`);

				return this.publish(new Packet(P.PACKET_RESPONSE, nodeID, copy))
					.catch(publishCatch);
			});

			stream.on("error", err => {
				const copy = Object.assign({}, payload);
				copy.stream = false;
				copy.seq = payload.seq++;
				if (err) {
					copy.success = false;
					copy.error = this._createPayloadErrorField(err);
				}

				this.logger.debug(`=> Send stream error to ${nodeID} node.`, copy.error);

				return this.publish(new Packet(P.PACKET_RESPONSE, nodeID, copy))
					.catch(publishCatch);
			});

			payload.data = null;
			return this.publish(new Packet(P.PACKET_RESPONSE, nodeID, payload))
				.then(() => {
					if (payload.stream)
						stream.resume();
				})
				.catch(publishCatch);

		}

		return this.publish(new Packet(P.PACKET_RESPONSE, nodeID, payload))
			.catch(publishCatch);
	}

	/**
	 * Discover other nodes. It will be called after success connect.
	 *
	 * @memberof Transit
	 */
	discoverNodes() {
		return this.publish(new Packet(P.PACKET_DISCOVER))
			.catch(err => this.logger.error("Unable to send DISCOVER packet.", err));
	}

	/**
	 * Discover a node. It will be called if we got message from an unknown node.
	 *
	 * @memberof Transit
	 */
	discoverNode(nodeID) {
		return this.publish(new Packet(P.PACKET_DISCOVER, nodeID))
			.catch(err => this.logger.error(`Unable to send DISCOVER packet to '${nodeID}' node.`, err));
	}

	/**
	 * Send node info package to other nodes.
	 *
	 * @memberof Transit
	 */
	sendNodeInfo(nodeID) {
		if (!this.connected || !this.isReady) return Promise.resolve();

		const info = this.broker.getLocalNodeInfo();

		let p = Promise.resolve();
		if (!nodeID)
			p = this.tx.makeBalancedSubscriptions();

		return p.then(() => this.publish(new Packet(P.PACKET_INFO, nodeID, {
			services: info.services,
			ipList: info.ipList,
			hostname: info.hostname,
			client: info.client,
			config: info.config,
			seq: info.seq
		}))).catch(err => this.logger.error(`Unable to send INFO packet to '${nodeID}' node.`, err));

	}

	/**
	 * Send ping to a node (or all nodes if nodeID is null)
	 *
	 * @param {String} nodeID
	 * @returns
	 * @memberof Transit
	 */
	sendPing(nodeID) {
		return this.publish(new Packet(P.PACKET_PING, nodeID, { time: Date.now() }))
			.catch(err => this.logger.error(`Unable to send PING packet to '${nodeID}' node.`, err));
	}

	/**
	 * Send back pong response
	 *
	 * @param {Object} payload
	 * @returns
	 * @memberof Transit
	 */
	sendPong(payload) {
		return this.publish(new Packet(P.PACKET_PONG, payload.sender, {
			time: payload.time,
			arrived: Date.now()
		})).catch(err => this.logger.error(`Unable to send PONG packet to '${payload.sender}' node.`, err));
	}

	/**
	 * Process incoming PONG packet.
	 * Measure ping time & current time difference.
	 *
	 * @param {Object} payload
	 * @memberof Transit
	 */
	processPong(payload) {
		const now = Date.now();
		const elapsedTime = now - payload.time;
		const timeDiff = Math.round(now - payload.arrived - elapsedTime / 2);

		// this.logger.debug(`PING-PONG from '${payload.sender}' - Time: ${elapsedTime}ms, Time difference: ${timeDiff}ms`);

		this.broker.broadcastLocal("$node.pong", { nodeID: payload.sender, elapsedTime, timeDiff });
	}

	/**
	 * Send a node heartbeat. It will be called with timer
	 *
	 * @memberof Transit
	 */
	sendHeartbeat(localNode) {
		return this.publish(new Packet(P.PACKET_HEARTBEAT, null, {
			cpu: localNode.cpu
		})).catch(err => this.logger.error("Unable to send HEARTBEAT packet.", err));

	}

	/**
	 * Subscribe via transporter
	 *
	 * @param {String} topic
	 * @param {String=} nodeID
	 *
	 * @memberof Transit
	 */
	subscribe(topic, nodeID) {
		return this.tx.subscribe(topic, nodeID);
	}

	/**
	 * Publish via transporter
	 *
	 * @param {Packet} Packet
	 *
	 * @memberof Transit
	 */
	publish(packet) {
		// log only if packet type was not disabled by options
		if (!this.opts.packetLogFilter.includes(packet.type)) {
<<<<<<< HEAD
			this.logger.debug(`=> Send ${packet.type} packet to '${packet.target || "<all nodes>"}'`);
=======
			this.logger.debug(`Send ${packet.type} packet to '${packet.target || "<all nodes>"}'`);
>>>>>>> 1578a849
		}

		if (this.subscribing) {
			return this.subscribing
				.then(() => {
					return this.tx.prepublish(packet);
				});
		}
		return this.tx.prepublish(packet);
	}

}

module.exports = Transit;<|MERGE_RESOLUTION|>--- conflicted
+++ resolved
@@ -260,11 +260,7 @@
 
 			// log only if packet type was not disabled by options
 			if (!this.opts.packetLogFilter.includes(cmd)) {
-<<<<<<< HEAD
 				this.logger.debug(`<= Incoming ${cmd} packet from '${payload.sender}'`);
-=======
-				this.logger.debug(`Incoming ${cmd} packet from '${payload.sender}'`);
->>>>>>> 1578a849
 			}
 
 			// Request
@@ -485,13 +481,8 @@
 
 				} else {
 					// stream chunk
-<<<<<<< HEAD
 					this.logger.debug(`<= Stream chunk is received from '${packet.sender}'. Seq: ${packet.seq}`);
 					pass.write(packet.data.type === "Buffer" ? new Buffer.from(packet.data.data):packet.data);
-=======
-					this.logger.debug(`Stream chunk is received from '${packet.sender}'`);
-					pass.write(packet.data.type === "Buffer" ? new Buffer.from(packet.data.data) : packet.data);
->>>>>>> 1578a849
 				}
 				return req.resolve(packet.data);
 
@@ -976,11 +967,7 @@
 	publish(packet) {
 		// log only if packet type was not disabled by options
 		if (!this.opts.packetLogFilter.includes(packet.type)) {
-<<<<<<< HEAD
 			this.logger.debug(`=> Send ${packet.type} packet to '${packet.target || "<all nodes>"}'`);
-=======
-			this.logger.debug(`Send ${packet.type} packet to '${packet.target || "<all nodes>"}'`);
->>>>>>> 1578a849
 		}
 
 		if (this.subscribing) {
