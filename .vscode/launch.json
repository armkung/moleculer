--- conflicted
+++ resolved
@@ -51,11 +51,7 @@
 			"request": "launch",
 			"name": "Launch benchmark",
 			"program": "${workspaceRoot}\\benchmark\\index.js",
-<<<<<<< HEAD
-			"args": ["common"],
-=======
 			"args": ["serializers"],
->>>>>>> bcb9c766
 			"cwd": "${workspaceRoot}\\benchmark"
 		},
 		{
