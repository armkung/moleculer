--- conflicted
+++ resolved
@@ -1,10 +1,6 @@
 {
   "name": "moleculer",
-<<<<<<< HEAD
-  "version": "0.13.6",
-=======
   "version": "0.13.7",
->>>>>>> 7e28bee1
   "description": "Fast & powerful microservices framework for Node.JS",
   "main": "index.js",
   "scripts": {
@@ -51,10 +47,6 @@
   "author": "Icebob",
   "license": "MIT",
   "devDependencies": {
-<<<<<<< HEAD
-    "@types/ioredis": "4.0.6",
-=======
->>>>>>> 7e28bee1
     "@types/node": "11.9.4",
     "amqplib": "0.5.3",
     "avsc": "5.4.7",
@@ -62,11 +54,7 @@
     "bunyan": "1.8.12",
     "coveralls": "3.0.2",
     "dotenv": "6.2.0",
-<<<<<<< HEAD
     "eslint": "5.14.0",
-=======
-    "eslint": "5.13.0",
->>>>>>> 7e28bee1
     "eslint-plugin-node": "8.0.1",
     "eslint-plugin-promise": "4.0.1",
     "eslint-plugin-security": "1.4.0",
@@ -81,11 +69,7 @@
     "mqtt": "2.18.8",
     "msgpack5": "4.2.1",
     "nats": "1.2.2",
-<<<<<<< HEAD
     "node-nats-streaming": "0.0.52",
-=======
-    "node-nats-streaming": "0.0.51",
->>>>>>> 7e28bee1
     "nodemon": "1.18.10",
     "notepack.io": "2.2.0",
     "npm-check": "5.9.0",
@@ -112,12 +96,8 @@
     "glob": "^7.1.3",
     "ipaddr.js": "^1.9.0",
     "lodash": "^4.17.11",
-<<<<<<< HEAD
     "lru-cache": "^5.1.1",
     "node-fetch": "^2.3.0"
-=======
-    "lru-cache": "^5.1.1"
->>>>>>> 7e28bee1
   },
   "engines": {
     "node": ">= 6.x.x"
